inline void Band::initialize_subspace(K_point_set& kset__, Hamiltonian& H__) const
{
    PROFILE("sirius::Band::initialize_subspace");

    int N{0};

    if (ctx_.iterative_solver_input().init_subspace_ == "lcao") {
        // it is already calculated during the initialization procedure

        /* get the total number of atomic-centered orbitals */
        for (int iat = 0; iat < unit_cell_.num_atom_types(); iat++) {
            auto& atom_type = unit_cell_.atom_type(iat);
            int n{0};
            for (auto& wf: atom_type.pp_desc().atomic_pseudo_wfs_) {
                n += (2 * wf.first + 1);
            }
            N += atom_type.num_atoms() * n;
        }

        if (ctx_.comm().rank() == 0 && ctx_.control().verbosity_ >= 2) {
            printf("number of atomic orbitals: %i\n", N);
        }
    }

    H__.local_op().prepare(ctx_.gvec_coarse(), ctx_.num_mag_dims(), H__.potential());

    for (int ikloc = 0; ikloc < kset__.spl_num_kpoints().local_size(); ikloc++) {
        int ik  = kset__.spl_num_kpoints(ikloc);
        auto kp = kset__[ik];
        if (ctx_.gamma_point() && (ctx_.so_correction() == false)) {
            initialize_subspace<double>(kp, H__, N);
        } else {
            initialize_subspace<double_complex>(kp, H__, N);
        }
    }
    H__.local_op().dismiss();

    /* reset the energies for the iterative solver to do at least two steps */
    for (int ik = 0; ik < kset__.num_kpoints(); ik++) {
        for (int i = 0; i < ctx_.num_bands(); i++) {
            kset__[ik]->band_energy(i)    = 0;
            kset__[ik]->band_occupancy(i) = ctx_.max_occupancy();
        }
    }
}

template <typename T>
inline void
Band::initialize_subspace(K_point* kp__, Hamiltonian &H__, int num_ao__) const
{
    PROFILE("sirius::Band::initialize_subspace|kp");

    /* number of basis functions */
    int num_phi = std::max(num_ao__, ctx_.num_fv_states());

    int num_sc = (ctx_.num_mag_dims() == 3) ? 2 : 1;

    int num_spin_steps = (ctx_.num_mag_dims() == 3) ? 1 : ctx_.num_spins();

    int num_phi_tot = (ctx_.num_mag_dims() == 3) ? num_phi * 2 : num_phi;

    /* initial basis functions */
    Wave_functions phi(kp__->gkvec(), num_phi_tot, num_sc);
    for (int ispn = 0; ispn < num_sc; ispn++) {
        phi.pw_coeffs(ispn).prime().zero();
    }

    sddk::timer t1("sirius::Band::initialize_subspace|kp|wf");
    /* get proper lmax */
    int lmax{0};
    for (int iat = 0; iat < unit_cell_.num_atom_types(); iat++) {
        auto& atom_type = unit_cell_.atom_type(iat);
        for (auto& wf: atom_type.pp_desc().atomic_pseudo_wfs_) {
            lmax = std::max(lmax, wf.first);
        }
    }
    lmax = std::max(lmax, unit_cell_.lmax());

    if (num_ao__ > 0) {
        kp__->generate_atomic_centered_wavefunctions(num_ao__, phi);
    }

    /* fill remaining wave-functions with pseudo-random guess */
    assert(kp__->num_gkvec() > num_phi + 10);
    #pragma omp parallel for schedule(static)
    for (int i = 0; i < num_phi - num_ao__; i++) {
        for (int igk_loc = 0; igk_loc < kp__->num_gkvec_loc(); igk_loc++) {
            /* global index of G+k vector */
            int igk = kp__->idxgk(igk_loc);
            if (igk == i + 1) {
                phi.pw_coeffs(0).prime(igk_loc, num_ao__ + i) = 1.0;
            }
            if (igk == i + 2) {
                phi.pw_coeffs(0).prime(igk_loc, num_ao__ + i) = 0.5;
            }
            if (igk == i + 3) {
                phi.pw_coeffs(0).prime(igk_loc, num_ao__ + i) = 0.25;
            }
        }
        // for (int igk_loc = 0; igk_loc < kp__->num_gkvec_loc(); igk_loc++) {
        //    /* global index of G+k vector */
        //    int igk = kp__->idxgk(igk_loc);
        //    /* G-vector */
        //    auto G = kp__->gkvec().gvec(igk);
        //    /* index of G-vector */
        //    int ig = ctx_.gvec().index_by_gvec(G);

        //    if (ig == -1) {
        //        ig = ctx_.gvec().index_by_gvec(G * (-1));
        //    }

        //    if (ig >= 0 && ctx_.gvec().shell(ig) == i + 1) {
        //        phi.component(0).pw_coeffs().prime(igk_loc, num_ao__ + i) = 1.0;
        //    }
        //}
    }

    std::vector<double> tmp(4096);
    for (int i = 0; i < 4096; i++) {
        tmp[i] = type_wrapper<double>::random();
    }
    int igk0 = (kp__->comm().rank() == 0) ? 1 : 0;

    #pragma omp parallel for schedule(static)
    for (int i = 0; i < num_phi; i++) {
        for (int igk_loc = igk0; igk_loc < kp__->num_gkvec_loc(); igk_loc++) {
            /* global index of G+k vector */
            int igk = kp__->idxgk(igk_loc);
            phi.pw_coeffs(0).prime(igk_loc, i) += tmp[igk & 0xFFF] * 1e-5;
        }
    }

    if (ctx_.num_mag_dims() == 3) {
        phi.copy_from(CPU, num_phi, phi, 0, 0, 1, num_phi);
    }
    t1.stop();

    /* short notation for number of target wave-functions */
    int num_bands = (ctx_.num_mag_dims() == 3) ? ctx_.num_bands() : ctx_.num_fv_states();

    ctx_.fft_coarse().prepare(kp__->gkvec().partition());
    H__.local_op().prepare(kp__->gkvec());

    D_operator<T> d_op(ctx_, kp__->beta_projectors());
    Q_operator<T> q_op(ctx_, kp__->beta_projectors());

    // Hubbard operator U_op(ctx_, )

    /* allocate wave-functions */
    Wave_functions hphi(kp__->gkvec(), num_phi_tot, num_sc);
    Wave_functions ophi(kp__->gkvec(), num_phi_tot, num_sc);
    /* temporary wave-functions required as a storage during orthogonalization */
    Wave_functions wf_tmp(kp__->gkvec(), num_phi_tot, num_sc);

    int bs        = ctx_.cyclic_block_size();
    auto mem_type = (ctx_.std_evp_solver_type() == ev_solver_t::magma) ? memory_t::host_pinned : memory_t::host;

    auto gen_solver = Eigensolver_factory<T>(ctx_.gen_evp_solver_type());

    dmatrix<T> hmlt(num_phi_tot, num_phi_tot, ctx_.blacs_grid(), bs, bs, mem_type);
    dmatrix<T> ovlp(num_phi_tot, num_phi_tot, ctx_.blacs_grid(), bs, bs, mem_type);
    dmatrix<T> evec(num_phi_tot, num_phi_tot, ctx_.blacs_grid(), bs, bs, mem_type);
    dmatrix<T> hmlt_old;

    std::vector<double> eval(num_bands);

    kp__->beta_projectors().prepare();

    if (ctx_.comm().rank() == 0 && ctx_.control().print_memory_usage_) {
        MEMORY_USAGE_INFO();
    }

#ifdef __GPU
    if (ctx_.processing_unit() == GPU) {
        if (!keep_wf_on_gpu) {
            for (int ispn = 0; ispn < ctx_.num_spins(); ispn++) {
                kp__->spinor_wave_functions().pw_coeffs(ispn).allocate_on_device();
            }
        }
        for (int ispn = 0; ispn < num_sc; ispn++) {
            phi.pw_coeffs(ispn).allocate_on_device();
            phi.pw_coeffs(ispn).copy_to_device(0, num_phi_tot);
            hphi.pw_coeffs(ispn).allocate_on_device();
            ophi.pw_coeffs(ispn).allocate_on_device();
            wf_tmp.pw_coeffs(ispn).allocate_on_device();
        }
        evec.allocate(memory_t::device);
        hmlt.allocate(memory_t::device);
        ovlp.allocate(memory_t::device);
    }
#endif

    if (ctx_.comm().rank() == 0 && ctx_.control().print_memory_usage_) {
        MEMORY_USAGE_INFO();
    }

    if (ctx_.control().print_checksum_) {
        for (int ispn = 0; ispn < num_sc; ispn++) {
            auto cs = phi.checksum_pw(ctx_.processing_unit(), ispn, 0, num_phi_tot);
            if (kp__->comm().rank() == 0) {
                std::stringstream s;
                s << "initial_phi" << ispn;
                print_checksum(s.str(), cs);
            }
        }
    }

    for (int ispn_step = 0; ispn_step < num_spin_steps; ispn_step++) {
        /* apply Hamiltonian and overlap operators to the new basis functions */
<<<<<<< HEAD
        H__.apply_h_o<T>(kp__, ispn_step, 0, num_phi_tot, phi, hphi, ophi, d_op, q_op);
=======
        apply_h_s<T>(kp__, (ctx_.num_mag_dims() == 3) ? 2 : ispn_step, 0, num_phi_tot, phi, hphi, ophi, d_op, q_op);
>>>>>>> 76a1d788

        /* do some checks */
        if (ctx_.control().verification_ >= 1) {

            set_subspace_mtrx<T>(0, num_phi_tot, phi, ophi, hmlt, hmlt_old);
            if (ctx_.control().verification_ >= 2) {
                hmlt.serialize("overlap", num_phi_tot);
            }

            double max_diff = check_hermitian(hmlt, num_phi_tot);
            if (max_diff > 1e-12) {
                std::stringstream s;
                s << "overlap matrix is not hermitian, max_err = " << max_diff;
                TERMINATE(s);
            }
            std::vector<double> eo(num_phi_tot);
            auto std_solver = Eigensolver_factory<T>(ctx_.std_evp_solver_type());
            if (std_solver->solve(num_phi_tot, num_phi_tot, hmlt, eo.data(), evec)) {
                std::stringstream s;
                s << "error in diagonalziation";
                TERMINATE(s);
            }
            if (kp__->comm().rank() == 0) {
                printf("[verification] minimum eigen-value of the overlap matrix: %18.12f\n", eo[0]);
            }
            if (eo[0] < 0) {
                TERMINATE("overlap matrix is not positively defined");
            }
        }

        /* setup eigen-value problem */
        set_subspace_mtrx<T>(0, num_phi_tot, phi, hphi, hmlt, hmlt_old);
        set_subspace_mtrx<T>(0, num_phi_tot, phi, ophi, ovlp, hmlt_old);

        if (ctx_.control().verification_ >= 2) {
            hmlt.serialize("hmlt", num_phi_tot);
            ovlp.serialize("ovlp", num_phi_tot);
        }

        /* solve generalized eigen-value problem with the size N and get lowest num_bands eigen-vectors */
        if (gen_solver->solve(num_phi_tot, num_bands, hmlt, ovlp, eval.data(), evec)) {
            std::stringstream s;
            s << "error in diagonalziation";
            TERMINATE(s);
        }

        if (ctx_.control().print_checksum_) {
            auto cs = evec.checksum();
            evec.blacs_grid().comm().allreduce(&cs, 1);
            double cs1{0};
            for (int i = 0; i < num_bands; i++) {
                cs1 += eval[i];
            }
            if (kp__->comm().rank() == 0) {
                print_checksum("evec", cs);
                print_checksum("eval", cs1);
            }
        }

        if (ctx_.control().verbosity_ >= 3 && kp__->comm().rank() == 0) {
            for (int i = 0; i < num_bands; i++) {
                printf("eval[%i]=%20.16f\n", i, eval[i]);
            }
        }

        /* compute wave-functions */
        /* \Psi_{i} = \sum_{mu} \phi_{mu} * Z_{mu, i} */
        transform<T>(ctx_.processing_unit(), (ctx_.num_mag_dims() == 3) ? 2 : ispn_step, {&phi}, 0, num_phi_tot, evec, 0, 0, 
                    {&kp__->spinor_wave_functions()}, 0, num_bands);

        for (int j = 0; j < num_bands; j++) {
            kp__->band_energy(j + ispn_step * ctx_.num_fv_states()) = eval[j];
        }
    }

    if (ctx_.control().print_checksum_) {
        for (int ispn = 0; ispn < ctx_.num_spins(); ispn++) {
            auto cs = kp__->spinor_wave_functions().checksum_pw(ctx_.processing_unit(), ispn, 0, num_bands);
            std::stringstream s;
            s << "initial_spinor_wave_functions" << ispn;
            if (kp__->comm().rank() == 0) {
                print_checksum(s.str(), cs);
            }
        }
    }

#ifdef __GPU
    if (ctx_.processing_unit() == GPU) {
        for (int ispn = 0; ispn < ctx_.num_spins(); ispn++) {
            kp__->spinor_wave_functions().pw_coeffs(ispn).copy_to_host(0, num_bands);
            if (!keep_wf_on_gpu) {
                kp__->spinor_wave_functions().pw_coeffs(ispn).deallocate_on_device();
            }
        }
    }
#endif

    kp__->beta_projectors().dismiss();
    ctx_.fft_coarse().dismiss();
}<|MERGE_RESOLUTION|>--- conflicted
+++ resolved
@@ -207,11 +207,7 @@
 
     for (int ispn_step = 0; ispn_step < num_spin_steps; ispn_step++) {
         /* apply Hamiltonian and overlap operators to the new basis functions */
-<<<<<<< HEAD
-        H__.apply_h_o<T>(kp__, ispn_step, 0, num_phi_tot, phi, hphi, ophi, d_op, q_op);
-=======
-        apply_h_s<T>(kp__, (ctx_.num_mag_dims() == 3) ? 2 : ispn_step, 0, num_phi_tot, phi, hphi, ophi, d_op, q_op);
->>>>>>> 76a1d788
+        H__.apply_h_s<T>(kp__, (ctx_.num_mag_dims() == 3) ? 2 : ispn_step, 0, num_phi_tot, phi, hphi, ophi, d_op, q_op);
 
         /* do some checks */
         if (ctx_.control().verification_ >= 1) {
