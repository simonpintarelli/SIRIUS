// Copyright (c) 2013-2017 Anton Kozhevnikov, Thomas Schulthess
// All rights reserved.
//
// Redistribution and use in source and binary forms, with or without modification, are permitted provided that
// the following conditions are met:
//
// 1. Redistributions of source code must retain the above copyright notice, this list of conditions and the
//    following disclaimer.
// 2. Redistributions in binary form must reproduce the above copyright notice, this list of conditions
//    and the following disclaimer in the documentation and/or other materials provided with the distribution.
//
// THIS SOFTWARE IS PROVIDED BY THE COPYRIGHT HOLDERS AND CONTRIBUTORS "AS IS" AND ANY EXPRESS OR IMPLIED
// WARRANTIES, INCLUDING, BUT NOT LIMITED TO, THE IMPLIED WARRANTIES OF MERCHANTABILITY AND FITNESS FOR A
// PARTICULAR PURPOSE ARE DISCLAIMED. IN NO EVENT SHALL THE COPYRIGHT HOLDER OR CONTRIBUTORS BE LIABLE FOR
// ANY DIRECT, INDIRECT, INCIDENTAL, SPECIAL, EXEMPLARY, OR CONSEQUENTIAL DAMAGES (INCLUDING, BUT NOT LIMITED TO,
// PROCUREMENT OF SUBSTITUTE GOODS OR SERVICES; LOSS OF USE, DATA, OR PROFITS; OR BUSINESS INTERRUPTION) HOWEVER
// CAUSED AND ON ANY THEORY OF LIABILITY, WHETHER IN CONTRACT, STRICT LIABILITY, OR TORT (INCLUDING NEGLIGENCE OR
// OTHERWISE) ARISING IN ANY WAY OUT OF THE USE OF THIS SOFTWARE, EVEN IF ADVISED OF THE POSSIBILITY OF SUCH DAMAGE.

/** \file solve.hpp
 *
 *   \brief Contains interfaces to the sirius::Band solvers.
 */

<<<<<<< HEAD
inline void Band::solve_fd(K_point* kp__,
                           Periodic_function<double>* effective_potential__,
                           Periodic_function<double>* effective_magnetic_field__[3]) const
{
    switch (ctx_.esm_type()) {
        case electronic_structure_method_t::pseudopotential: {
            if (ctx_.gamma_point() && (ctx_.so_correction() == false)) {
                diag_pseudo_potential<double>(kp__, effective_potential__, effective_magnetic_field__);
=======
inline void Band::solve_with_second_variation(K_point& kp__, Potential& potential__) const
{
    /* solve non-magnetic Hamiltonian (so-called first variation) */
    auto& itso = ctx_.iterative_solver_input();
    if (itso.type_ == "exact") {
        diag_fv_exact(&kp__, potential__);
    } else if (itso.type_ == "davidson") {
        diag_fv_davidson(&kp__);
    }
    /* generate first-variational states */
    kp__.generate_fv_states();
    /* solve magnetic Hamiltonian */
    diag_sv(&kp__, potential__);
    /* generate spinor wave-functions */
    kp__.generate_spinor_wave_functions();
}

inline void Band::solve_with_single_variation(K_point& kp__, Potential& potential__) const
{
    switch (ctx_.esm_type()) {
        case electronic_structure_method_t::pseudopotential: {
            if (ctx_.gamma_point()) {
                diag_pseudo_potential<double>(&kp__);
>>>>>>> c8555af3
            } else {
                diag_pseudo_potential<double_complex>(&kp__);
            }
            break;
        }
        default: {
            TERMINATE_NOT_IMPLEMENTED
        }
    }
    //== if (kp->num_ranks() > 1 && !parameters_.gen_evp_solver()->parallel())
    //==     error_local(__FILE__, __LINE__, "eigen-value solver is not parallel");

    //== mdarray<double_complex, 2> h(kp->gklo_basis_size_row(), kp->gklo_basis_size_col());
    //== mdarray<double_complex, 2> o(kp->gklo_basis_size_row(), kp->gklo_basis_size_col());
    //==
    //== set_o(kp, o);

    //== std::vector<double> eval(parameters_.num_bands());
    //== mdarray<double_complex, 2>& fd_evec = kp->fd_eigen_vectors();

    //== if (parameters_.num_mag_dims() == 0)
    //== {
    //==     assert(kp->gklo_basis_size() >= parameters_.num_fv_states());
    //==     set_h<nm>(kp, effective_potential, effective_magnetic_field, h);
    //==
    //==     Timer t2("sirius::Band::solve_fd|diag");
    //==     parameters_.gen_evp_solver()->solve(kp->gklo_basis_size(), kp->gklo_basis_size_row(),
    //kp->gklo_basis_size_col(),
    //==                                         parameters_.num_fv_states(), h.ptr(), h.ld(), o.ptr(), o.ld(),
    //==                                         &eval[0], fd_evec.ptr(), fd_evec.ld());
    //== }
    //==
    //== if (parameters_.num_mag_dims() == 1)
    //== {
    //==     assert(kp->gklo_basis_size() >= parameters_.num_fv_states());

    //==     mdarray<double_complex, 2> o1(kp->gklo_basis_size_row(), kp->gklo_basis_size_col());
    //==     memcpy(&o1(0, 0), &o(0, 0), o.size() * sizeof(double_complex));

    //==     set_h<uu>(kp, effective_potential, effective_magnetic_field, h);
    //==
    //==     Timer t2("sirius::Band::solve_fd|diag");
    //==     parameters_.gen_evp_solver()->solve(kp->gklo_basis_size(), kp->gklo_basis_size_row(),
    //kp->gklo_basis_size_col(),
    //==                                         parameters_.num_fv_states(), h.ptr(), h.ld(), o.ptr(), o.ld(),
    //==                                         &eval[0], &fd_evec(0, 0), fd_evec.ld());
    //==     t2.stop();

    //==     set_h<dd>(kp, effective_potential, effective_magnetic_field, h);
    //==
    //==     t2.start();
    //==     parameters_.gen_evp_solver()->solve(kp->gklo_basis_size(), kp->gklo_basis_size_row(),
    //kp->gklo_basis_size_col(),
    //==                                         parameters_.num_fv_states(), h.ptr(), h.ld(), o1.ptr(), o1.ld(),
    //==                                         &eval[parameters_.num_fv_states()],
    //==                                         &fd_evec(0, parameters_.spl_fv_states().local_size()), fd_evec.ld());
    //==     t2.stop();
    //== }

    //== kp->set_band_energies(&eval[0]);
}

<<<<<<< HEAD
inline void Band::solve_sv(K_point* kp, Periodic_function<double>* effective_magnetic_field[3]) const
{
    PROFILE("sirius::Band::solve_sv");

    if (!ctx_.need_sv()) {
        kp->bypass_sv();
        return;
    }

    if (kp->num_ranks() > 1 && !std_evp_solver().parallel()) {
        TERMINATE("eigen-value solver is not parallel");
    }

    std::vector<double> band_energies(ctx_.num_bands());

    /* product of the second-variational Hamiltonian and a first-variational wave-function */
    std::vector<wave_functions> hpsi;
    for (int i = 0; i < ctx_.num_mag_comp(); i++) {
        hpsi.push_back(std::move(wave_functions(ctx_.processing_unit(), kp->gkvec(), unit_cell_.num_atoms(),
                                                [this](int ia) { return unit_cell_.atom(ia).mt_basis_size(); },
                                                ctx_.num_fv_states())));
    }

    /* compute product of magnetic field and wave-function */
    if (ctx_.num_spins() == 2) {
        apply_magnetic_field(kp->fv_states(), kp->gkvec(), effective_magnetic_field, hpsi);
    } else {
        hpsi[0].pw_coeffs().prime().zero();
        hpsi[0].mt_coeffs().prime().zero();
    }

    if (ctx_.comm().rank() == 0 && ctx_.control().print_memory_usage_) {
        MEMORY_USAGE_INFO();
    }

    //== if (ctx_.uj_correction())
    //== {
    //==     apply_uj_correction<uu>(kp->fv_states_col(), hpsi);
    //==     if (ctx_.num_mag_dims() != 0) apply_uj_correction<dd>(kp->fv_states_col(), hpsi);
    //==     if (ctx_.num_mag_dims() == 3)
    //==     {
    //==         apply_uj_correction<ud>(kp->fv_states_col(), hpsi);
    //==         if (ctx_.std_evp_solver()->parallel()) apply_uj_correction<du>(kp->fv_states_col(), hpsi);
    //==     }
    //== }

    //== if (ctx_.so_correction()) apply_so_correction(kp->fv_states_col(), hpsi);

    int nfv = ctx_.num_fv_states();
    int bs  = ctx_.cyclic_block_size();

#ifdef __GPU
    if (ctx_.processing_unit() == GPU) {
        kp->fv_states().allocate_on_device();
        kp->fv_states().copy_to_device(0, nfv);
        for (int i = 0; i < ctx_.num_mag_comp(); i++) {
            hpsi[i].allocate_on_device();
            hpsi[i].copy_to_device(0, nfv);
        }
    }
#endif

    if (ctx_.comm().rank() == 0 && ctx_.control().print_memory_usage_) {
        MEMORY_USAGE_INFO();
    }

#ifdef __PRINT_OBJECT_CHECKSUM
    auto z1 = kp->fv_states().checksum(0, nfv);
    DUMP("checksum(fv_states): %18.10f %18.10f", std::real(z1), std::imag(z1));
    for (int i = 0; i < ctx_.num_mag_comp(); i++) {
        z1 = hpsi[i].checksum(0, nfv);
        DUMP("checksum(hpsi[i]): %18.10f %18.10f", std::real(z1), std::imag(z1));
    }
#endif

    if (ctx_.num_mag_dims() != 3) {
        dmatrix<double_complex> h(nfv, nfv, ctx_.blacs_grid(), bs, bs);
#ifdef __GPU
        if (kp->num_ranks() == 1 && ctx_.processing_unit() == GPU) {
            h.allocate(memory_t::device);
        }
#endif
        /* perform one or two consecutive diagonalizations */
        for (int ispn = 0; ispn < ctx_.num_spins(); ispn++) {

            /* compute <wf_i | h * wf_j> */
            inner(kp->fv_states(), 0, nfv, hpsi[ispn], 0, nfv, 0.0, h, 0, 0);

            for (int i = 0; i < nfv; i++) {
                h.add(i, i, kp->fv_eigen_value(i));
            }
#ifdef __PRINT_OBJECT_CHECKSUM
            auto z1 = h.checksum();
            DUMP("checksum(h): %18.10f %18.10f", std::real(z1), std::imag(z1));
#endif
            sddk::timer t1("sirius::Band::solve_sv|stdevp");
            std_evp_solver().solve(nfv, nfv, h.at<CPU>(), h.ld(), &band_energies[ispn * nfv],
                                   kp->sv_eigen_vectors(ispn).at<CPU>(), kp->sv_eigen_vectors(ispn).ld(),
                                   h.num_rows_local(), h.num_cols_local());
        }
    } else {
        int nb = ctx_.num_bands();
        dmatrix<double_complex> h(nb, nb, ctx_.blacs_grid(), bs, bs);
#ifdef __GPU
        if (kp->num_ranks() == 1 && ctx_.processing_unit() == GPU) {
            h.allocate(memory_t::device);
        }
#endif
        /* compute <wf_i | h * wf_j> for up-up block */
        inner(kp->fv_states(), 0, nfv, hpsi[0], 0, nfv, 0.0, h, 0, 0);
        /* compute <wf_i | h * wf_j> for dn-dn block */
        inner(kp->fv_states(), 0, nfv, hpsi[1], 0, nfv, 0.0, h, nfv, nfv);
        /* compute <wf_i | h * wf_j> for up-dn block */
        inner(kp->fv_states(), 0, nfv, hpsi[2], 0, nfv, 0.0, h, 0, nfv);

        if (kp->comm().size() == 1) {
            for (int i = 0; i < nfv; i++) {
                for (int j = 0; j < nfv; j++) {
                    h(nfv + j, i) = std::conj(h(i, nfv + j));
                }
            }
        } else {
            linalg<CPU>::tranc(nfv, nfv, h, 0, nfv, h, nfv, 0);
        }

        for (int i = 0; i < nfv; i++) {
            h.add(i, i, kp->fv_eigen_value(i));
            h.add(i + nfv, i + nfv, kp->fv_eigen_value(i));
        }
#ifdef __PRINT_OBJECT_CHECKSUM
        auto z1 = h.checksum();
        DUMP("checksum(h): %18.10f %18.10f", std::real(z1), std::imag(z1));
#endif
        sddk::timer t1("sirius::Band::solve_sv|stdevp");
        std_evp_solver().solve(nb, nb, h.at<CPU>(), h.ld(), &band_energies[0], kp->sv_eigen_vectors(0).at<CPU>(),
                               kp->sv_eigen_vectors(0).ld(), h.num_rows_local(), h.num_cols_local());
    }

#ifdef __GPU
    if (ctx_.processing_unit() == GPU) {
        kp->fv_states().deallocate_on_device();
        for (int i = 0; i < ctx_.num_mag_comp(); i++) {
            hpsi[i].deallocate_on_device();
        }
    }
#endif

    kp->set_band_energies(&band_energies[0]);
}

inline void Band::solve_for_kset(K_point_set& kset__, Potential& potential__, bool precompute__) const
=======
inline void Band::solve_for_kset(K_point_set& kset__,
                                 Potential& potential__,
                                 bool precompute__) const
>>>>>>> c8555af3
{
    PROFILE("sirius::Band::solve_for_kset");

    if (precompute__ && ctx_.full_potential()) {
        potential__.generate_pw_coefs();
        potential__.update_atomic_potential();
        unit_cell_.generate_radial_functions();
        unit_cell_.generate_radial_integrals();
    }

    if (ctx_.full_potential()) {
        local_op_->prepare(ctx_.gvec_coarse(), ctx_.num_mag_dims(), potential__, ctx_.step_function());
    } else {
        local_op_->prepare(ctx_.gvec_coarse(), ctx_.num_mag_dims(), potential__);
    }

    if (ctx_.comm().rank() == 0 && ctx_.control().print_memory_usage_) {
        MEMORY_USAGE_INFO();
    }

    /* solve secular equation and generate wave functions */
    for (int ikloc = 0; ikloc < kset__.spl_num_kpoints().local_size(); ikloc++) {
        int ik = kset__.spl_num_kpoints(ikloc);
        auto kp = kset__[ik];

        if (ctx_.full_potential() && use_second_variation) {
            solve_with_second_variation(*kp, potential__);
        } else {
            solve_with_single_variation(*kp, potential__);
        }
    }

    local_op_->dismiss();

    /* synchronize eigen-values */
    kset__.sync_band_energies();

    if (ctx_.control().verbosity_ >= 1 && ctx_.comm().rank() == 0) {
        printf("Lowest band energies\n");
        for (int ik = 0; ik < kset__.num_kpoints(); ik++) {
            printf("ik : %2i, ", ik);
            if (ctx_.num_mag_dims() != 1) {
                for (int j = 0; j < std::min(ctx_.control().num_bands_to_print_, ctx_.num_bands()); j++) {
                    printf("%12.6f", kset__[ik]->band_energy(j));
                }
            } else {
                for (int j = 0; j < std::min(ctx_.control().num_bands_to_print_, ctx_.num_fv_states()); j++) {
                    printf("%12.6f", kset__[ik]->band_energy(j));
                }
                printf("\n         ");
                for (int j = 0; j < std::min(ctx_.control().num_bands_to_print_, ctx_.num_fv_states()); j++) {
                    printf("%12.6f", kset__[ik]->band_energy(ctx_.num_fv_states() + j));
                }
            }
            printf("\n");
        }
    }
}<|MERGE_RESOLUTION|>--- conflicted
+++ resolved
@@ -22,16 +22,6 @@
  *   \brief Contains interfaces to the sirius::Band solvers.
  */
 
-<<<<<<< HEAD
-inline void Band::solve_fd(K_point* kp__,
-                           Periodic_function<double>* effective_potential__,
-                           Periodic_function<double>* effective_magnetic_field__[3]) const
-{
-    switch (ctx_.esm_type()) {
-        case electronic_structure_method_t::pseudopotential: {
-            if (ctx_.gamma_point() && (ctx_.so_correction() == false)) {
-                diag_pseudo_potential<double>(kp__, effective_potential__, effective_magnetic_field__);
-=======
 inline void Band::solve_with_second_variation(K_point& kp__, Potential& potential__) const
 {
     /* solve non-magnetic Hamiltonian (so-called first variation) */
@@ -53,9 +43,8 @@
 {
     switch (ctx_.esm_type()) {
         case electronic_structure_method_t::pseudopotential: {
-            if (ctx_.gamma_point()) {
+	  if (ctx_.gamma_point() && (ctx_.so_correction() == false)) {
                 diag_pseudo_potential<double>(&kp__);
->>>>>>> c8555af3
             } else {
                 diag_pseudo_potential<double_complex>(&kp__);
             }
@@ -118,163 +107,9 @@
     //== kp->set_band_energies(&eval[0]);
 }
 
-<<<<<<< HEAD
-inline void Band::solve_sv(K_point* kp, Periodic_function<double>* effective_magnetic_field[3]) const
-{
-    PROFILE("sirius::Band::solve_sv");
-
-    if (!ctx_.need_sv()) {
-        kp->bypass_sv();
-        return;
-    }
-
-    if (kp->num_ranks() > 1 && !std_evp_solver().parallel()) {
-        TERMINATE("eigen-value solver is not parallel");
-    }
-
-    std::vector<double> band_energies(ctx_.num_bands());
-
-    /* product of the second-variational Hamiltonian and a first-variational wave-function */
-    std::vector<wave_functions> hpsi;
-    for (int i = 0; i < ctx_.num_mag_comp(); i++) {
-        hpsi.push_back(std::move(wave_functions(ctx_.processing_unit(), kp->gkvec(), unit_cell_.num_atoms(),
-                                                [this](int ia) { return unit_cell_.atom(ia).mt_basis_size(); },
-                                                ctx_.num_fv_states())));
-    }
-
-    /* compute product of magnetic field and wave-function */
-    if (ctx_.num_spins() == 2) {
-        apply_magnetic_field(kp->fv_states(), kp->gkvec(), effective_magnetic_field, hpsi);
-    } else {
-        hpsi[0].pw_coeffs().prime().zero();
-        hpsi[0].mt_coeffs().prime().zero();
-    }
-
-    if (ctx_.comm().rank() == 0 && ctx_.control().print_memory_usage_) {
-        MEMORY_USAGE_INFO();
-    }
-
-    //== if (ctx_.uj_correction())
-    //== {
-    //==     apply_uj_correction<uu>(kp->fv_states_col(), hpsi);
-    //==     if (ctx_.num_mag_dims() != 0) apply_uj_correction<dd>(kp->fv_states_col(), hpsi);
-    //==     if (ctx_.num_mag_dims() == 3)
-    //==     {
-    //==         apply_uj_correction<ud>(kp->fv_states_col(), hpsi);
-    //==         if (ctx_.std_evp_solver()->parallel()) apply_uj_correction<du>(kp->fv_states_col(), hpsi);
-    //==     }
-    //== }
-
-    //== if (ctx_.so_correction()) apply_so_correction(kp->fv_states_col(), hpsi);
-
-    int nfv = ctx_.num_fv_states();
-    int bs  = ctx_.cyclic_block_size();
-
-#ifdef __GPU
-    if (ctx_.processing_unit() == GPU) {
-        kp->fv_states().allocate_on_device();
-        kp->fv_states().copy_to_device(0, nfv);
-        for (int i = 0; i < ctx_.num_mag_comp(); i++) {
-            hpsi[i].allocate_on_device();
-            hpsi[i].copy_to_device(0, nfv);
-        }
-    }
-#endif
-
-    if (ctx_.comm().rank() == 0 && ctx_.control().print_memory_usage_) {
-        MEMORY_USAGE_INFO();
-    }
-
-#ifdef __PRINT_OBJECT_CHECKSUM
-    auto z1 = kp->fv_states().checksum(0, nfv);
-    DUMP("checksum(fv_states): %18.10f %18.10f", std::real(z1), std::imag(z1));
-    for (int i = 0; i < ctx_.num_mag_comp(); i++) {
-        z1 = hpsi[i].checksum(0, nfv);
-        DUMP("checksum(hpsi[i]): %18.10f %18.10f", std::real(z1), std::imag(z1));
-    }
-#endif
-
-    if (ctx_.num_mag_dims() != 3) {
-        dmatrix<double_complex> h(nfv, nfv, ctx_.blacs_grid(), bs, bs);
-#ifdef __GPU
-        if (kp->num_ranks() == 1 && ctx_.processing_unit() == GPU) {
-            h.allocate(memory_t::device);
-        }
-#endif
-        /* perform one or two consecutive diagonalizations */
-        for (int ispn = 0; ispn < ctx_.num_spins(); ispn++) {
-
-            /* compute <wf_i | h * wf_j> */
-            inner(kp->fv_states(), 0, nfv, hpsi[ispn], 0, nfv, 0.0, h, 0, 0);
-
-            for (int i = 0; i < nfv; i++) {
-                h.add(i, i, kp->fv_eigen_value(i));
-            }
-#ifdef __PRINT_OBJECT_CHECKSUM
-            auto z1 = h.checksum();
-            DUMP("checksum(h): %18.10f %18.10f", std::real(z1), std::imag(z1));
-#endif
-            sddk::timer t1("sirius::Band::solve_sv|stdevp");
-            std_evp_solver().solve(nfv, nfv, h.at<CPU>(), h.ld(), &band_energies[ispn * nfv],
-                                   kp->sv_eigen_vectors(ispn).at<CPU>(), kp->sv_eigen_vectors(ispn).ld(),
-                                   h.num_rows_local(), h.num_cols_local());
-        }
-    } else {
-        int nb = ctx_.num_bands();
-        dmatrix<double_complex> h(nb, nb, ctx_.blacs_grid(), bs, bs);
-#ifdef __GPU
-        if (kp->num_ranks() == 1 && ctx_.processing_unit() == GPU) {
-            h.allocate(memory_t::device);
-        }
-#endif
-        /* compute <wf_i | h * wf_j> for up-up block */
-        inner(kp->fv_states(), 0, nfv, hpsi[0], 0, nfv, 0.0, h, 0, 0);
-        /* compute <wf_i | h * wf_j> for dn-dn block */
-        inner(kp->fv_states(), 0, nfv, hpsi[1], 0, nfv, 0.0, h, nfv, nfv);
-        /* compute <wf_i | h * wf_j> for up-dn block */
-        inner(kp->fv_states(), 0, nfv, hpsi[2], 0, nfv, 0.0, h, 0, nfv);
-
-        if (kp->comm().size() == 1) {
-            for (int i = 0; i < nfv; i++) {
-                for (int j = 0; j < nfv; j++) {
-                    h(nfv + j, i) = std::conj(h(i, nfv + j));
-                }
-            }
-        } else {
-            linalg<CPU>::tranc(nfv, nfv, h, 0, nfv, h, nfv, 0);
-        }
-
-        for (int i = 0; i < nfv; i++) {
-            h.add(i, i, kp->fv_eigen_value(i));
-            h.add(i + nfv, i + nfv, kp->fv_eigen_value(i));
-        }
-#ifdef __PRINT_OBJECT_CHECKSUM
-        auto z1 = h.checksum();
-        DUMP("checksum(h): %18.10f %18.10f", std::real(z1), std::imag(z1));
-#endif
-        sddk::timer t1("sirius::Band::solve_sv|stdevp");
-        std_evp_solver().solve(nb, nb, h.at<CPU>(), h.ld(), &band_energies[0], kp->sv_eigen_vectors(0).at<CPU>(),
-                               kp->sv_eigen_vectors(0).ld(), h.num_rows_local(), h.num_cols_local());
-    }
-
-#ifdef __GPU
-    if (ctx_.processing_unit() == GPU) {
-        kp->fv_states().deallocate_on_device();
-        for (int i = 0; i < ctx_.num_mag_comp(); i++) {
-            hpsi[i].deallocate_on_device();
-        }
-    }
-#endif
-
-    kp->set_band_energies(&band_energies[0]);
-}
-
-inline void Band::solve_for_kset(K_point_set& kset__, Potential& potential__, bool precompute__) const
-=======
 inline void Band::solve_for_kset(K_point_set& kset__,
                                  Potential& potential__,
                                  bool precompute__) const
->>>>>>> c8555af3
 {
     PROFILE("sirius::Band::solve_for_kset");
 
