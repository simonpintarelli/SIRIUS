--- conflicted
+++ resolved
@@ -556,11 +556,7 @@
 
     Hamiltonian0(Hamiltonian0&& src) = default;
 
-<<<<<<< HEAD
-    Hamiltonian_k operator()(K_point& kp__);
-=======
     inline Hamiltonian_k operator()(K_point& kp__);
->>>>>>> d4b5f4ec
 
     //Potential& potential() const
     //{
@@ -706,11 +702,7 @@
     //}
 };
 
-<<<<<<< HEAD
-Hamiltonian_k Hamiltonian0::operator()(K_point& kp__)
-=======
 inline Hamiltonian_k Hamiltonian0::operator()(K_point& kp__)
->>>>>>> d4b5f4ec
 {
     return Hamiltonian_k(*this, kp__);
 }
