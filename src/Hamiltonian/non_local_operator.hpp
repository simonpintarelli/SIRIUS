--- conflicted
+++ resolved
@@ -150,20 +150,14 @@
         int nbf  = beta__.chunk(chunk__).desc_(beta_desc_idx::nbf, i);
         int offs = beta__.chunk(chunk__).desc_(beta_desc_idx::offset, i);
         int ia   = beta__.chunk(chunk__).desc_(beta_desc_idx::ia, i);
-<<<<<<< HEAD
-=======
-
->>>>>>> 4823be7f
+
         if (nbf) {
             linalg2(la).gemm('N', 'N', nbf, n__, nbf, &linalg_const<double_complex>::one(),
                              op_.at(mem, packed_mtrx_offset_(ia), ispn_block__), nbf, beta_phi__.at(mem, offs, 0), nbeta,
                              &linalg_const<double_complex>::zero(), work_.at(mem, offs), nbeta,
                              stream_id(omp_get_thread_num()));
         }
-<<<<<<< HEAD
-=======
-    }
->>>>>>> 4823be7f
+    }
     switch (pu_) {
         case device_t::GPU: {
 #ifdef __GPU
