--- conflicted
+++ resolved
@@ -399,15 +399,6 @@
 
             local_op_ = std::unique_ptr<Local_operator>(new Local_operator(ctx_, ctx_.fft_coarse()));
 
-<<<<<<< HEAD
-            /* if(ctx_.hubbard_correction()) { */
-            /*     U_ = std::unique_ptr<Hubbard_potential>(new Hubbard_potential(ctx_)); */
-            /* } */
-=======
-            if (ctx_.hubbard_correction()) {
-                U_ = std::unique_ptr<Hubbard_potential>(new Hubbard_potential(ctx_));
-            }
->>>>>>> 92039fd8
         }
 
         /// Apply the muffin-tin part of the Hamiltonian to the apw basis functions of an atom.
