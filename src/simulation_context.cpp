#include "simulation_context.h"

namespace sirius {

void Simulation_context::init_fft()
{
    auto rlv = unit_cell_.reciprocal_lattice_vectors();

    auto& comm = mpi_grid_->communicator(1 << _mpi_dim_k_row_ | 1 << _mpi_dim_k_col_);

    if (!(control_input_section_.fft_mode_ == "serial" || control_input_section_.fft_mode_ == "parallel")) TERMINATE("wrong FFT mode");

    if (full_potential())
    {
        /* split bands between all ranks, use serial FFT */
        mpi_grid_fft_ = new MPI_grid({1, comm.size()}, comm);
    }
    else
    {
        /* use parallel FFT for density and potential */
        mpi_grid_fft_ = new MPI_grid({mpi_grid_->dimension_size(_mpi_dim_k_row_),
                                      mpi_grid_->dimension_size(_mpi_dim_k_col_)}, comm);
        
        if (control_input_section_.fft_mode_ == "serial")
        {
            /* serial FFT in Hloc */
            mpi_grid_fft_vloc_ = new MPI_grid({1, comm.size()}, comm);
        }
        else
        {
            mpi_grid_fft_vloc_ = new MPI_grid({mpi_grid_->dimension_size(_mpi_dim_k_row_),
                                               mpi_grid_->dimension_size(_mpi_dim_k_col_)}, comm);
        }
    }

    /* create FFT driver for dense mesh (density and potential) */
    fft_ = new FFT3D(FFT3D_grid(pw_cutoff(), rlv), mpi_grid_fft_->communicator(1 << 0), processing_unit(), 0.9);

    /* create a list of G-vectors for dense FFT grid */
    gvec_ = Gvec(vector3d<double>(0, 0, 0), rlv, pw_cutoff(), fft_->grid(),
                 mpi_grid_fft_->dimension_size(0), true, control_input_section_.reduce_gvec_);

    gvec_fft_distr_ = new Gvec_FFT_distribution(gvec_, mpi_grid_fft_->communicator(1 << 0));

    if (!full_potential())
    {
        /* create FFT driver for coarse mesh */
        fft_coarse_ = new FFT3D(FFT3D_grid(2 * gk_cutoff(), rlv), mpi_grid_fft_vloc_->communicator(1 << 0), processing_unit(), 0.9);

        /* create a list of G-vectors for corase FFT grid */
        gvec_coarse_ = Gvec(vector3d<double>(0, 0, 0), rlv, gk_cutoff() * 2, fft_coarse_->grid(),
                            mpi_grid_fft_vloc_->dimension_size(0), true, control_input_section_.reduce_gvec_);
    }
}

void Simulation_context::initialize()
{
    PROFILE();
    
    /* can't initialize twice */
    if (initialized_) TERMINATE("Simulation context is already initialized.");
    
    /* get processing unit */
    std::string pu = control_input_section_.processing_unit_;
    if (pu == "cpu")
    {
        processing_unit_ = CPU;
    }
    else if (pu == "gpu")
    {
        processing_unit_ = GPU;
    }
    else
    {
        TERMINATE("wrong processing unit");
    }

    /* check if we can use a GPU device */
    if (processing_unit() == GPU)
    {
        #ifndef __GPU
        TERMINATE_NO_GPU
        #endif
    }
    
    /* check MPI grid dimensions and set a default grid if needed */
    if (!control_input_section_.mpi_grid_dims_.size()) control_input_section_.mpi_grid_dims_ = {comm_.size()};
    
    /* can't use reduced G-vectors in LAPW code */
    if (full_potential()) control_input_section_.reduce_gvec_ = false;

    /* setup MPI grid */
    mpi_grid_ = new MPI_grid(control_input_section_.mpi_grid_dims_, comm_);

    blacs_grid_ = new BLACS_grid(mpi_grid_->communicator(1 << _mpi_dim_k_row_ | 1 << _mpi_dim_k_col_), 
                                 mpi_grid_->dimension_size(_mpi_dim_k_row_), mpi_grid_->dimension_size(_mpi_dim_k_col_));
    
    blacs_grid_slice_ = new BLACS_grid(blacs_grid_->comm(), 1, blacs_grid_->comm().size());

    /* initialize variables, related to the unit cell */
    unit_cell_.initialize();

    /* initialize FFT interface */
    init_fft();

    #ifdef __PRINT_MEMORY_USAGE
    MEMORY_USAGE_INFO();
    #endif

    //if (comm_.rank() == 0)
    //{
    //    unit_cell_.write_cif();
    //    unit_cell_.write_json();
    //}

    if (unit_cell_.num_atoms() != 0)
    {
        unit_cell_.symmetry()->check_gvec_symmetry(gvec_);
        if (!full_potential()) unit_cell_.symmetry()->check_gvec_symmetry(gvec_coarse_);
    }

    auto& fft_grid = fft().grid();
    std::pair<int, int> limits(0, 0);
    for (int x: {0, 1, 2})
    {
        limits.first = std::min(limits.first, fft_grid.limits(x).first); 
        limits.second = std::max(limits.second, fft_grid.limits(x).second); 
    }

    phase_factors_ = mdarray<double_complex, 3>(3, limits, unit_cell().num_atoms());

    #pragma omp parallel for
    for (int i = limits.first; i <= limits.second; i++)
    {
        for (int ia = 0; ia < unit_cell_.num_atoms(); ia++)
        {
            auto pos = unit_cell_.atom(ia).position();
            for (int x: {0, 1, 2}) phase_factors_(x, i, ia) = std::exp(double_complex(0.0, twopi * (i * pos[x])));
        }
    }
    
    if (full_potential()) step_function_ = new Step_function(unit_cell_, fft_, *gvec_fft_distr_, comm_);

    if (iterative_solver_input_section().real_space_prj_) 
    {
        STOP();
        //real_space_prj_ = new Real_space_prj(unit_cell_, comm_, iterative_solver_input_section().R_mask_scale_,
        //                                     iterative_solver_input_section().mask_alpha_,
        //                                     gk_cutoff(), num_fft_streams(), num_fft_workers());
    }

    /* take 10% of empty non-magnetic states */
    if (num_fv_states_ < 0) 
    {
        num_fv_states_ = static_cast<int>(1e-8 + unit_cell_.num_valence_electrons() / 2.0) +
                                          std::max(10, static_cast<int>(0.1 * unit_cell_.num_valence_electrons()));
    }
    
    if (num_fv_states() < int(unit_cell_.num_valence_electrons() / 2.0))
        TERMINATE("not enough first-variational states");
    
    std::string evsn[] = {std_evp_solver_name(), gen_evp_solver_name()};

    if (mpi_grid_->size(1 << _mpi_dim_k_row_ | 1 << _mpi_dim_k_col_) == 1)
    {
        if (evsn[0] == "") evsn[0] = "lapack";
        if (evsn[1] == "") evsn[1] = "lapack";
    }
    else
    {
        if (evsn[0] == "") evsn[0] = "scalapack";
        if (evsn[1] == "") evsn[1] = "elpa1";
    }

    ev_solver_t* evst[] = {&std_evp_solver_type_, &gen_evp_solver_type_};

    std::map<std::string, ev_solver_t> str_to_ev_solver_t;

    str_to_ev_solver_t["lapack"]    = ev_lapack;
    str_to_ev_solver_t["scalapack"] = ev_scalapack;
    str_to_ev_solver_t["elpa1"]     = ev_elpa1;
    str_to_ev_solver_t["elpa2"]     = ev_elpa2;
    str_to_ev_solver_t["magma"]     = ev_magma;
    str_to_ev_solver_t["plasma"]    = ev_plasma;
    str_to_ev_solver_t["rs_cpu"]    = ev_rs_cpu;
    str_to_ev_solver_t["rs_gpu"]    = ev_rs_gpu;

    for (int i: {0, 1})
    {
        auto name = evsn[i];

        if (str_to_ev_solver_t.count(name) == 0)
        {
            std::stringstream s;
            s << "wrong eigen value solver " << name;
            TERMINATE(s);
        }
        *evst[i] = str_to_ev_solver_t[name];
    }

    #if (__VERBOSITY > 0)
    if (comm_.rank() == 0) print_info();
    #endif

<<<<<<< HEAD
    if (esm_type() == ultrasoft_pseudopotential || esm_type() == paw_pseudopotential)
    {
=======
    if (esm_type() == ultrasoft_pseudopotential) {
>>>>>>> 8c36e2a6
        /* create augmentation operator Q_{xi,xi'}(G) here */
        for (int iat = 0; iat < unit_cell_.num_atom_types(); iat++) {
            augmentation_op_.push_back(new Augmentation_operator(comm_, unit_cell_.atom_type(iat), gvec_, unit_cell_.omega()));
        }
    }
    
    time_active_ = -runtime::wtime();

    initialized_ = true;
}

void Simulation_context::print_info()
{
    printf("\n");
    printf("SIRIUS version : %2i.%02i\n", major_version, minor_version);
    printf("git hash       : %s\n", git_hash);
    printf("build date     : %s\n", build_date);
    printf("\n");
    printf("number of MPI ranks           : %i\n", comm_.size());
    printf("MPI grid                      :");
    for (int i = 0; i < mpi_grid_->num_dimensions(); i++) printf(" %i", mpi_grid_->dimension_size(i));
    printf("\n");
    printf("maximum number of OMP threads : %i\n", omp_get_max_threads());
    printf("number of independent FFTs    : %i\n", mpi_grid_fft_->dimension_size(1));
    printf("FFT comm size                 : %i\n", mpi_grid_fft_->dimension_size(0));

    printf("\n");
    printf("FFT context for density and potential\n");
    printf("=====================================\n");
    printf("  plane wave cutoff                     : %f\n", pw_cutoff());
    auto fft_grid = fft_->grid();
    printf("  grid size                             : %i %i %i   total : %i\n", fft_grid.size(0),
                                                                                fft_grid.size(1),
                                                                                fft_grid.size(2),
                                                                                fft_grid.size());
    printf("  grid limits                           : %i %i   %i %i   %i %i\n", fft_grid.limits(0).first,
                                                                                fft_grid.limits(0).second,
                                                                                fft_grid.limits(1).first,
                                                                                fft_grid.limits(1).second,
                                                                                fft_grid.limits(2).first,
                                                                                fft_grid.limits(2).second);
    printf("  number of G-vectors within the cutoff : %i\n", gvec_.num_gvec());
    printf("  number of G-shells                    : %i\n", gvec_.num_shells());
    printf("\n");
    if (!full_potential())
    {
        printf("\n");
        printf("FFT context for applying Hloc\n");
        printf("=============================\n");
        auto fft_grid = fft_coarse_->grid();
        printf("  grid size                             : %i %i %i   total : %i\n", fft_grid.size(0),
                                                                                    fft_grid.size(1),
                                                                                    fft_grid.size(2),
                                                                                    fft_grid.size());
        printf("  grid limits                           : %i %i   %i %i   %i %i\n", fft_grid.limits(0).first,
                                                                                    fft_grid.limits(0).second,
                                                                                    fft_grid.limits(1).first,
                                                                                    fft_grid.limits(1).second,
                                                                                    fft_grid.limits(2).first,
                                                                                    fft_grid.limits(2).second);
        printf("  number of G-vectors within the cutoff : %i\n", gvec_coarse_.num_gvec());
        printf("  number of G-shells                    : %i\n", gvec_coarse_.num_shells());
        printf("\n");
    }

    unit_cell_.print_info();
    for (int i = 0; i < unit_cell_.num_atom_types(); i++) unit_cell_.atom_type(i).print_info();

    printf("\n");
    printf("total number of aw basis functions : %i\n", unit_cell_.mt_aw_basis_size());
    printf("total number of lo basis functions : %i\n", unit_cell_.mt_lo_basis_size());
    printf("number of first-variational states : %i\n", num_fv_states());
    printf("number of bands                    : %i\n", num_bands());
    printf("number of spins                    : %i\n", num_spins());
    printf("number of magnetic dimensions      : %i\n", num_mag_dims());
    printf("lmax_apw                           : %i\n", lmax_apw());
    printf("lmax_pw                            : %i\n", lmax_pw());
    printf("lmax_rho                           : %i\n", lmax_rho());
    printf("lmax_pot                           : %i\n", lmax_pot());
    printf("lmax_rf                            : %i\n", unit_cell_.lmax());
    printf("smearing width                     : %f\n", smearing_width());
    printf("cyclic block size                  : %i\n", cyclic_block_size());

    std::string evsn[] = {"standard eigen-value solver        : ",
                          "generalized eigen-value solver     : "};

    ev_solver_t evst[] = {std_evp_solver_type_, gen_evp_solver_type_};
    for (int i = 0; i < 2; i++)
    {
        printf("%s", evsn[i].c_str());
        switch (evst[i])
        {
            case ev_lapack:
            {
                printf("LAPACK\n");
                break;
            }
            #ifdef __SCALAPACK
            case ev_scalapack:
            {
                printf("ScaLAPACK\n");
                break;
            }
            case ev_elpa1:
            {
                printf("ELPA1\n");
                break;
            }
            case ev_elpa2:
            {
                printf("ELPA2\n");
                break;
            }
            case ev_rs_gpu:
            {
                printf("RS_gpu\n");
                break;
            }
            case ev_rs_cpu:
            {
                printf("RS_cpu\n");
                break;
            }
            #endif
            case ev_magma:
            {
                printf("MAGMA\n");
                break;
            }
            case ev_plasma:
            {
                printf("PLASMA\n");
                break;
            }
            default:
            {
                TERMINATE("wrong eigen-value solver");
            }
        }
    }

    printf("\n");
    printf("processing unit : ");
    switch (processing_unit())
    {
        case CPU:
        {
            printf("CPU\n");
            break;
        }
        case GPU:
        {
            printf("GPU\n");
            break;
        }
    }
   
    int i = 1;
    printf("\n");
    printf("XC functionals\n");
    printf("==============\n");
    for (auto& xc_label: xc_functionals())
    {
        XC_functional xc(xc_label, num_spins());
        printf("%i) %s: %s\n", i, xc_label.c_str(), xc.name().c_str());
        printf("%s\n", xc.refs().c_str());
        i++;
    }
}

};<|MERGE_RESOLUTION|>--- conflicted
+++ resolved
@@ -202,12 +202,8 @@
     if (comm_.rank() == 0) print_info();
     #endif
 
-<<<<<<< HEAD
     if (esm_type() == ultrasoft_pseudopotential || esm_type() == paw_pseudopotential)
     {
-=======
-    if (esm_type() == ultrasoft_pseudopotential) {
->>>>>>> 8c36e2a6
         /* create augmentation operator Q_{xi,xi'}(G) here */
         for (int iat = 0; iat < unit_cell_.num_atom_types(); iat++) {
             augmentation_op_.push_back(new Augmentation_operator(comm_, unit_cell_.atom_type(iat), gvec_, unit_cell_.omega()));
