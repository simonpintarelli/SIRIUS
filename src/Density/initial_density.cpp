#include "density.h"
#include <fstream>

using namespace std;

namespace sirius {

void Density::initial_density()
{
    PROFILE_WITH_TIMER("sirius::Density::initial_density");

    zero();

    ctx_.fft().prepare();

<<<<<<< HEAD
    if (ctx_.full_potential())
    {
        initial_density_full_pot();
=======
    if (ctx_.full_potential()) {
        initial_density_full_pot();
    } else {
        initial_density_pseudo();
        if(ctx_.esm_type() == paw_pseudopotential) {
            initialize_beta_density_matrix();
            generate_paw_loc_density();
        }
>>>>>>> 493407f9
    }

    ctx_.fft().dismiss();
}

void Density::initial_density_pseudo()
{
    auto rho_radial_integrals = generate_rho_radial_integrals(1);
    #ifdef __PRINT_OBJECT_HASH
    DUMP("hash(rho_radial_integrals) : %16llX", rho_radial_integrals.hash());
    #endif

    std::vector<double_complex> v = unit_cell_.make_periodic_function(rho_radial_integrals, ctx_.gvec());
    #ifdef __PRINT_OBJECT_HASH
    DUMP("hash(rho(G)) : %16llX", Utils::hash(&v[0], ctx_.gvec().num_gvec() * sizeof(double_complex)));
    #endif
    #ifdef __PRINT_OBJECT_CHECKSUM
    auto z1 = mdarray<double_complex, 1>(&v[0], ctx_.gvec().num_gvec()).checksum();
    DUMP("checksum(rho_pw) : %18.10f %18.10f", z1.real(), z1.imag());
    #endif

    std::memcpy(&rho_->f_pw(0), &v[0], ctx_.gvec().num_gvec() * sizeof(double_complex));

    double charge = std::real(rho_->f_pw(0) * unit_cell_.omega());
    if (std::abs(charge - unit_cell_.num_valence_electrons()) > 1e-6)
    {
<<<<<<< HEAD
        initial_density_pseudo();

        if(ctx_.esm_type() == paw_pseudopotential)
        {
            initialize_beta_density_matrix();
            generate_paw_loc_density();
        }
=======
        std::stringstream s;
        s << "wrong initial charge density" << std::endl
          << "  integral of the density : " << std::real(rho_->f_pw(0) * unit_cell_.omega()) << std::endl
          << "  target number of electrons : " << unit_cell_.num_valence_electrons();
        if (ctx_.comm().rank() == 0) WARNING(s);
    }
    rho_->fft_transform(1);

    #ifdef __PRINT_OBJECT_HASH
    DUMP("hash(rho(r)) : %16llX", Utils::hash(&rho_->f_it<global>(0), fft_->size() * sizeof(double)));
    #endif
    #ifdef __PRINT_OBJECT_CHECKSUM
    DUMP("checksum(rho_rg) : %18.10f", rho_->checksum_rg());
    #endif

    /* remove possible negative noise */
    for (int ir = 0; ir < ctx_.fft().local_size(); ir++)
    {
        rho_->f_rg(ir) = rho_->f_rg(ir) * unit_cell_.num_valence_electrons() / charge;
        if (rho_->f_rg(ir) < 0) rho_->f_rg(ir) = 0;
>>>>>>> 493407f9
    }

    #ifdef __PRINT_OBJECT_HASH
    DUMP("hash(rho) : %16llX", rho_->hash());
    #endif

    //== FILE* fout = fopen("unit_cell.xsf", "w");
    //== fprintf(fout, "CRYSTAL\n");
    //== fprintf(fout, "PRIMVEC\n");
    //== auto& lv = unit_cell_.lattice_vectors();
    //== for (int i = 0; i < 3; i++)
    //== {
    //==     fprintf(fout, "%18.12f %18.12f %18.12f\n", lv(0, i), lv(1, i), lv(2, i));
    //== }
    //== fprintf(fout, "CONVVEC\n");
    //== for (int i = 0; i < 3; i++)
    //== {
    //==     fprintf(fout, "%18.12f %18.12f %18.12f\n", lv(0, i), lv(1, i), lv(2, i));
    //== }
    //== fprintf(fout, "PRIMCOORD\n");
    //== fprintf(fout, "%i 1\n", unit_cell_.num_atoms());
    //== for (int ia = 0; ia < unit_cell_.num_atoms(); ia++)
    //== {
    //==     auto pos = unit_cell_.get_cartesian_coordinates(unit_cell_.atom(ia).position());
    //==     fprintf(fout, "%i %18.12f %18.12f %18.12f\n", unit_cell_.atom(ia).zn(), pos[0], pos[1], pos[2]);
    //== }
    //== fclose(fout);


    /* initialize the magnetization */
    if (ctx_.num_mag_dims())
    {
        for (int ia = 0; ia < unit_cell_.num_atoms(); ia++)
        {
            vector3d<double> v = unit_cell_.atom(ia).vector_field();
            //double len = v.length();

            for (int j0 = 0; j0 < ctx_.fft().grid().size(0); j0++)
            {
                for (int j1 = 0; j1 < ctx_.fft().grid().size(1); j1++)
                {
                    for (int j2 = 0; j2 < ctx_.fft().local_size_z(); j2++)
                    {
                        /* get real space fractional coordinate */
                        auto v0 = vector3d<double>(double(j0) / ctx_.fft().grid().size(0),
                                                   double(j1) / ctx_.fft().grid().size(1),
                                                   double(ctx_.fft().offset_z() + j2) / ctx_.fft().grid().size(2));
                        /* index of real space point */
                        int ir = ctx_.fft().grid().index_by_coord(j0, j1, j2);

                        for (int t0 = -1; t0 <= 1; t0++)
                        {
                            for (int t1 = -1; t1 <= 1; t1++)
                            {
                                for (int t2 = -1; t2 <= 1; t2++)
                                {
                                    vector3d<double> v1 = v0 - (unit_cell_.atom(ia).position() + vector3d<double>(t0, t1, t2));
                                    auto r = unit_cell_.get_cartesian_coordinates(v1);
                                    auto a = r.length();

                                    const double R = 2.0;
                                    const double norm = pi * std::pow(R, 3) / 3.0;

                                    if (a <= R)
                                    {
                                        magnetization_[0]->f_rg(ir) += v[2] * (1.0 - a / R) / norm;
                                    }
                                }
                            }
                        }
                    }
                }
            }
        }
    }

<<<<<<< HEAD
//----------------------------------------------------------------------------------------------------
//----------------------------------------------------------------------------------------------------
void Density::initial_density_pseudo()
{
    auto rho_radial_integrals = generate_rho_radial_integrals(1);
    #ifdef __PRINT_OBJECT_HASH
    DUMP("hash(rho_radial_integrals) : %16llX", rho_radial_integrals.hash());
    #endif

    std::vector<double_complex> v = unit_cell_.make_periodic_function(rho_radial_integrals, ctx_.gvec());
    #ifdef __PRINT_OBJECT_HASH
    DUMP("hash(rho(G)) : %16llX", Utils::hash(&v[0], ctx_.gvec().num_gvec() * sizeof(double_complex)));
    #endif
    #ifdef __PRINT_OBJECT_CHECKSUM
    auto z1 = mdarray<double_complex, 1>(&v[0], ctx_.gvec().num_gvec()).checksum();
    DUMP("checksum(rho_pw) : %18.10f %18.10f", z1.real(), z1.imag());
    #endif

    std::memcpy(&rho_->f_pw(0), &v[0], ctx_.gvec().num_gvec() * sizeof(double_complex));

    double charge = std::real(rho_->f_pw(0) * unit_cell_.omega());
    if (std::abs(charge - unit_cell_.num_valence_electrons()) > 1e-6)
    {
        std::stringstream s;
        s << "wrong initial charge density" << std::endl
          << "  integral of the density : " << std::real(rho_->f_pw(0) * unit_cell_.omega()) << std::endl
          << "  target number of electrons : " << unit_cell_.num_valence_electrons();
        if (ctx_.comm().rank() == 0) WARNING(s);
    }
    rho_->fft_transform(1);

    #ifdef __PRINT_OBJECT_HASH
    DUMP("hash(rho(r)) : %16llX", Utils::hash(&rho_->f_it<global>(0), fft_->size() * sizeof(double)));
    #endif
    #ifdef __PRINT_OBJECT_CHECKSUM
    DUMP("checksum(rho_rg) : %18.10f", rho_->checksum_rg());
    #endif

    /* remove possible negative noise */
    for (int ir = 0; ir < ctx_.fft().local_size(); ir++)
    {
        rho_->f_rg(ir) = rho_->f_rg(ir) * unit_cell_.num_valence_electrons() / charge;
        if (rho_->f_rg(ir) < 0) rho_->f_rg(ir) = 0;
    }

    #ifdef __PRINT_OBJECT_HASH
    DUMP("hash(rho) : %16llX", rho_->hash());
    #endif

    //== FILE* fout = fopen("unit_cell.xsf", "w");
    //== fprintf(fout, "CRYSTAL\n");
    //== fprintf(fout, "PRIMVEC\n");
    //== auto& lv = unit_cell_.lattice_vectors();
    //== for (int i = 0; i < 3; i++)
    //== {
    //==     fprintf(fout, "%18.12f %18.12f %18.12f\n", lv(0, i), lv(1, i), lv(2, i));
    //== }
    //== fprintf(fout, "CONVVEC\n");
    //== for (int i = 0; i < 3; i++)
    //== {
    //==     fprintf(fout, "%18.12f %18.12f %18.12f\n", lv(0, i), lv(1, i), lv(2, i));
    //== }
    //== fprintf(fout, "PRIMCOORD\n");
    //== fprintf(fout, "%i 1\n", unit_cell_.num_atoms());
    //== for (int ia = 0; ia < unit_cell_.num_atoms(); ia++)
    //== {
    //==     auto pos = unit_cell_.get_cartesian_coordinates(unit_cell_.atom(ia).position());
    //==     fprintf(fout, "%i %18.12f %18.12f %18.12f\n", unit_cell_.atom(ia).zn(), pos[0], pos[1], pos[2]);
    //== }
    //== fclose(fout);


    /* initialize the magnetization */
    if (ctx_.num_mag_dims())
    {
        for (int ia = 0; ia < unit_cell_.num_atoms(); ia++)
        {
            vector3d<double> v = unit_cell_.atom(ia).vector_field();
            //double len = v.length();

            for (int j0 = 0; j0 < ctx_.fft().grid().size(0); j0++)
            {
                for (int j1 = 0; j1 < ctx_.fft().grid().size(1); j1++)
                {
                    for (int j2 = 0; j2 < ctx_.fft().local_size_z(); j2++)
                    {
                        /* get real space fractional coordinate */
                        auto v0 = vector3d<double>(double(j0) / ctx_.fft().grid().size(0),
                                                   double(j1) / ctx_.fft().grid().size(1),
                                                   double(ctx_.fft().offset_z() + j2) / ctx_.fft().grid().size(2));
                        /* index of real space point */
                        int ir = ctx_.fft().grid().index_by_coord(j0, j1, j2);

                        for (int t0 = -1; t0 <= 1; t0++)
                        {
                            for (int t1 = -1; t1 <= 1; t1++)
                            {
                                for (int t2 = -1; t2 <= 1; t2++)
                                {
                                    vector3d<double> v1 = v0 - (unit_cell_.atom(ia).position() + vector3d<double>(t0, t1, t2));
                                    auto r = unit_cell_.get_cartesian_coordinates(v1);
                                    auto a = r.length();

                                    const double R = 2.0;
                                    const double norm = pi * std::pow(R, 3) / 3.0;

                                    if (a <= R)
                                    {
                                        magnetization_[0]->f_rg(ir) += v[2] * (1.0 - a / R) / norm;
                                    }
                                }
                            }
                        }
                    }
                }
            }
        }
    }

=======
>>>>>>> 493407f9

    //== mdarray<double, 3> rho_grid(&rho_->f_it<global>(0), fft_->size(0), fft_->size(1), fft_->size(2));
    //== mdarray<double, 4> pos_grid(3, fft_->size(0), fft_->size(1), fft_->size(2));

    //== mdarray<double, 4> mag_grid(3, fft_->size(0), fft_->size(1), fft_->size(2));
    //== mag_grid.zero();

    //== // loop over 3D array (real space)
    //== for (int j0 = 0; j0 < fft_->size(0); j0++)
    //== {
    //==     for (int j1 = 0; j1 < fft_->size(1); j1++)
    //==     {
    //==         for (int j2 = 0; j2 < fft_->size(2); j2++)
    //==         {
    //==             int ir = static_cast<int>(j0 + j1 * fft_->size(0) + j2 * fft_->size(0) * fft_->size(1));
    //==             // get real space fractional coordinate
    //==             double frv[] = {double(j0) / fft_->size(0),
    //==                             double(j1) / fft_->size(1),
    //==                             double(j2) / fft_->size(2)};
    //==             vector3d<double> rv = ctx_.unit_cell()->get_cartesian_coordinates(vector3d<double>(frv));
    //==             for (int x = 0; x < 3; x++) pos_grid(x, j0, j1, j2) = rv[x];
    //==             if (ctx_.num_mag_dims() == 1) mag_grid(2, j0, j1, j2) = magnetization_[0]->f_it<global>(ir);
    //==             if (ctx_.num_mag_dims() == 3)
    //==             {
    //==                 mag_grid(0, j0, j1, j2) = magnetization_[1]->f_it<global>(ir);
    //==                 mag_grid(1, j0, j1, j2) = magnetization_[2]->f_it<global>(ir);
    //==             }
    //==         }
    //==     }
    //== }

    //== HDF5_tree h5_rho("rho.hdf5", true);
    //== h5_rho.write("rho", rho_grid);
    //== h5_rho.write("pos", pos_grid);
    //== h5_rho.write("mag", mag_grid);

    //== FILE* fout = fopen("rho.xdmf", "w");
    //== //== fprintf(fout, "<?xml version=\"1.0\" ?>\n"
    //== //==               "<!DOCTYPE Xdmf SYSTEM \"Xdmf.dtd\">\n"
    //== //==               "<Xdmf>\n"
    //== //==               "  <Domain Name=\"name1\">\n"
    //== //==               "    <Grid Name=\"fft_fine_grid\" Collection=\"Unknown\">\n"
    //== //==               "      <Topology TopologyType=\"3DSMesh\" NumberOfElements=\" %i %i %i \"/>\n"
    //== //==               "      <Geometry GeometryType=\"XYZ\">\n"
    //== //==               "        <DataItem Dimensions=\"%i %i %i 3\" NumberType=\"Float\" Precision=\"8\" Format=\"HDF\">rho.hdf5:/pos</DataItem>\n"
    //== //==               "      </Geometry>\n"
    //== //==               "      <Attribute\n"
    //== //==               "           AttributeType=\"Scalar\"\n"
    //== //==               "           Center=\"Node\"\n"
    //== //==               "           Name=\"rho\">\n"
    //== //==               "          <DataItem\n"
    //== //==               "             NumberType=\"Float\"\n"
    //== //==               "             Precision=\"8\"\n"
    //== //==               "             Dimensions=\"%i %i %i\"\n"
    //== //==               "             Format=\"HDF\">\n"
    //== //==               "             rho.hdf5:/rho\n"
    //== //==               "          </DataItem>\n"
    //== //==               "        </Attribute>\n"
    //== //==               "    </Grid>\n"
    //== //==               "  </Domain>\n"
    //== //==               "</Xdmf>\n", fft_->size(0), fft_->size(1), fft_->size(2), fft_->size(0), fft_->size(1), fft_->size(2), fft_->size(0), fft_->size(1), fft_->size(2));
    //== fprintf(fout, "<?xml version=\"1.0\" ?>\n"
    //==               "<!DOCTYPE Xdmf SYSTEM \"Xdmf.dtd\">\n"
    //==               "<Xdmf>\n"
    //==               "  <Domain Name=\"name1\">\n"
    //==               "    <Grid Name=\"fft_fine_grid\" Collection=\"Unknown\">\n"
    //==               "      <Topology TopologyType=\"3DSMesh\" NumberOfElements=\" %i %i %i \"/>\n"
    //==               "      <Geometry GeometryType=\"XYZ\">\n"
    //==               "        <DataItem Dimensions=\"%i %i %i 3\" NumberType=\"Float\" Precision=\"8\" Format=\"HDF\">rho.hdf5:/pos</DataItem>\n"
    //==               "      </Geometry>\n"
    //==               "      <Attribute\n"
    //==               "           AttributeType=\"Vector\"\n"
    //==               "           Center=\"Node\"\n"
    //==               "           Name=\"mag\">\n"
    //==               "          <DataItem\n"
    //==               "             NumberType=\"Float\"\n"
    //==               "             Precision=\"8\"\n"
    //==               "             Dimensions=\"%i %i %i 3\"\n"
    //==               "             Format=\"HDF\">\n"
    //==               "             rho.hdf5:/mag\n"
    //==               "          </DataItem>\n"
    //==               "        </Attribute>\n"
    //==               "    </Grid>\n"
    //==               "  </Domain>\n"
    //==               "</Xdmf>\n", fft_->size(0), fft_->size(1), fft_->size(2), fft_->size(0), fft_->size(1), fft_->size(2), fft_->size(0), fft_->size(1), fft_->size(2));
    //== fclose(fout);

    rho_->fft_transform(-1);
    for (int j = 0; j < ctx_.num_mag_dims(); j++) magnetization_[j]->fft_transform(-1);
}



//----------------------------------------------------------------------------------------------------
//----------------------------------------------------------------------------------------------------
void Density::initial_density_full_pot()
{
    splindex<block> spl_num_gvec(ctx_.gvec().num_gvec(), ctx_.comm().size(), ctx_.comm().rank());
    
    /* initialize smooth density of free atoms */
    for (int iat = 0; iat < unit_cell_.num_atom_types(); iat++) unit_cell_.atom_type(iat).init_free_atom(true);
    
    /* compute radial integrals */
    auto rho_radial_integrals = generate_rho_radial_integrals(0);
    
    /* compute contribution from free atoms to the interstitial density */
    auto v = unit_cell_.make_periodic_function(rho_radial_integrals, ctx_.gvec());
    
    #ifdef __PRINT_OBJECT_CHECKSUM
    double_complex z = mdarray<double_complex, 1>(&v[0], ctx_.gvec().num_gvec()).checksum();
    DUMP("checksum(rho_pw): %18.10f %18.10f", z.real(), z.imag());
    #endif
    
    /* set plane-wave coefficients of the charge density */
    std::memcpy(&rho_->f_pw(0), &v[0], ctx_.gvec().num_gvec() * sizeof(double_complex));
    /* convert charge deisnty to real space mesh */
    rho_->fft_transform(1);
    
    #ifdef __PRINT_OBJECT_CHECKSUM
    DUMP("checksum(rho_rg): %18.10f", rho_->checksum_rg());
    #endif
    
    #ifdef __PRINT_OBJECT_HASH
    DUMP("hash(rhopw): %16llX", rho_->f_pw().hash());
    DUMP("hash(rhoit): %16llX", rho_->f_it().hash());
    #endif
    
    /* remove possible negative noise */
    for (int ir = 0; ir < ctx_.fft().local_size(); ir++)
    {
        if (rho_->f_rg(ir) < 0) rho_->f_rg(ir) = 0;
    }
    
    int ngv_loc = spl_num_gvec.local_size();
    
    /* mapping between G-shell (global index) and a list of G-vectors (local index) */
    std::map<int, std::vector<int> > gsh_map;
    
    for (int igloc = 0; igloc < ngv_loc; igloc++)
    {
        /* global index of the G-vector */
        int ig = spl_num_gvec[igloc];
        /* index of the G-vector shell */
        int igsh = ctx_.gvec().shell(ig);
        if (gsh_map.count(igsh) == 0) gsh_map[igsh] = std::vector<int>();
        gsh_map[igsh].push_back(igloc);
    }
    
    /* list of G-shells for the curent MPI rank */
    std::vector<std::pair<int, std::vector<int> > > gsh_list;
    for (auto& i: gsh_map) gsh_list.push_back(std::pair<int, std::vector<int> >(i.first, i.second));
    
    int lmax = ctx_.lmax_rho();
    int lmmax = ctx_.lmmax_rho();
    
    sbessel_approx sba(unit_cell_, lmax, ctx_.gvec().shell_len(1), ctx_.gvec().shell_len(ctx_.gvec().num_shells() - 1), 1e-6);
    
    std::vector<double> gvec_len(gsh_list.size());
    for (int i = 0; i < (int)gsh_list.size(); i++)
    {
        gvec_len[i] = ctx_.gvec().shell_len(gsh_list[i].first);
    }
    sba.approximate(gvec_len);
    
    auto l_by_lm = Utils::l_by_lm(lmax);
    
    std::vector<double_complex> zil(lmax + 1);
    for (int l = 0; l <= lmax; l++) zil[l] = std::pow(double_complex(0, 1), l);
    
    runtime::Timer t3("sirius::Density::initial_density|znulm");
    
    mdarray<double_complex, 3> znulm(sba.nqnu_max(), lmmax, unit_cell_.num_atoms());
    znulm.zero();
    
    auto gvec_ylm = mdarray<double_complex, 2>(lmmax, ngv_loc);
    for (int igloc = 0; igloc < ngv_loc; igloc++)
    {
        int ig = spl_num_gvec[igloc];
        auto rtp = SHT::spherical_coordinates(ctx_.gvec().cart(ig));
        SHT::spherical_harmonics(lmax, rtp[1], rtp[2], &gvec_ylm(0, igloc));
    }
    
    #pragma omp parallel for
    for (int ia = 0; ia < unit_cell_.num_atoms(); ia++)
    {
        int iat = unit_cell_.atom(ia).type_id();
        
        /* loop over local fraction of G-shells */
        for (int i = 0; i < static_cast<int>(gsh_list.size()); i++)
        {
            auto& gv = gsh_list[i].second;
            
            /* loop over G-vectors */
            for (int igloc: gv)
            {
                /* global index of the G-vector */
                int ig = spl_num_gvec[igloc];
                
                auto z1 = ctx_.gvec_phase_factor(ig, ia) * v[ig] * fourpi;
                
                for (int lm = 0; lm < lmmax; lm++)
                {
                    int l = l_by_lm[lm];
                    
                    /* number of expansion coefficients */
                    int nqnu = sba.nqnu(l, iat);
                    
                    auto z2 = z1 * zil[l] * gvec_ylm(lm, igloc);
                    
                    for (int iq = 0; iq < nqnu; iq++) znulm(iq, lm, ia) += z2 * sba.coeff(iq, i, l, iat);
                }
            }
        }
    }
    ctx_.comm().allreduce(znulm.at<CPU>(), (int)znulm.size());
    t3.stop();
    
    #ifdef __PRINT_OBJECT_CHECKSUM
    double_complex z3 = znulm.checksum();
    DUMP("checksum(znulm): %18.10f %18.10f", std::real(z3), std::imag(z3));
    #endif
    
    runtime::Timer t4("sirius::Density::initial_density|rholm");
    
    SHT sht(lmax);
    
    for (int ialoc = 0; ialoc < unit_cell_.spl_num_atoms().local_size(); ialoc++)
    {
        int ia = unit_cell_.spl_num_atoms(ialoc);
        int iat = unit_cell_.atom(ia).type_id();
        
        Spheric_function<spectral, double_complex> rhoylm(lmmax, unit_cell_.atom(ia).radial_grid());
        rhoylm.zero();
<<<<<<< HEAD

=======
>>>>>>> 493407f9
        #pragma omp parallel for
        for (int lm = 0; lm < lmmax; lm++)
        {
            int l = l_by_lm[lm];
            for (int iq = 0; iq < sba.nqnu(l, iat); iq++)
            {
                double qnu = sba.qnu(iq, l, iat);
                
                for (int ir = 0; ir < unit_cell_.atom(ia).num_mt_points(); ir++)
                {
                    double x = unit_cell_.atom(ia).radial_grid(ir);
                    rhoylm(lm, ir) += znulm(iq, lm, ia) * gsl_sf_bessel_jl(l, x * qnu);
                }
            }
        }
        for (int ir = 0; ir < unit_cell_.atom(ia).num_mt_points(); ir++)
        {
            double x = unit_cell_.atom(ia).radial_grid(ir);
            rhoylm(0, ir) += (v[0] - unit_cell_.atom(ia).type().free_atom_density(x)) / y00;
        }
        auto rhorlm = convert(rhoylm);
        for (int ir = 0; ir < unit_cell_.atom(ia).num_mt_points(); ir++) {
            for (int lm = 0; lm < lmmax; lm++) {
                rho_->f_mt<index_domain_t::local>(lm, ir, ialoc) = rhorlm(lm, ir);
            }
        }
    }
    
    t4.stop();
    
    /* initialize density of free atoms (not smoothed) */
    for (int iat = 0; iat < unit_cell_.num_atom_types(); iat++) unit_cell_.atom_type(iat).init_free_atom(false);
    
    for (int ia = 0; ia < unit_cell_.num_atoms(); ia++)
    {
        auto p = unit_cell_.spl_num_atoms().location(ia);
        
        if (p.second == ctx_.comm().rank())
        {
            /* add density of a free atom */
            for (int ir = 0; ir < unit_cell_.atom(ia).num_mt_points(); ir++)
            {
                double x = unit_cell_.atom(ia).type().radial_grid(ir);
                rho_->f_mt<index_domain_t::local>(0, ir, p.first) += unit_cell_.atom(ia).type().free_atom_density(x) / y00;
            }
        }
    }
    
    /* initialize the magnetization */
    if (ctx_.num_mag_dims())
    {
        for (int ialoc = 0; ialoc < unit_cell_.spl_num_atoms().local_size(); ialoc++)
        {
            int ia = unit_cell_.spl_num_atoms(ialoc);
            vector3d<double> v = unit_cell_.atom(ia).vector_field();
            double len = v.length();
            
            int nmtp = unit_cell_.atom(ia).num_mt_points();
            Spline<double> rho(unit_cell_.atom(ia).type().radial_grid());
            double R = unit_cell_.atom(ia).mt_radius();
            for (int ir = 0; ir < nmtp; ir++)
            {
                double x = unit_cell_.atom(ia).type().radial_grid(ir);
                rho[ir] = rho_->f_mt<index_domain_t::local>(0, ir, ialoc) * y00 * (1 - 3 * std::pow(x / R, 2) + 2 * std::pow(x / R, 3));
            }
            
            /* maximum magnetization which can be achieved if we smooth density towards MT boundary */
            double q = fourpi * rho.interpolate().integrate(2);
            
            /* if very strong initial magnetization is given */
            if (q < len)
            {
                /* renormalize starting magnetization */
                for (int x: {0, 1, 2}) v[x] *= (q / len);
                
                len = q;
            }
            
            if (len > 1e-8)
            {
                for (int ir = 0; ir < nmtp; ir++)
                    magnetization_[0]->f_mt<index_domain_t::local>(0, ir, ialoc) = rho[ir] * v[2] / q / y00;
                
                if (ctx_.num_mag_dims() == 3)
                {
                    for (int ir = 0; ir < nmtp; ir++)
                    {
                        magnetization_[1]->f_mt<index_domain_t::local>(0, ir, ialoc) = rho[ir] * v[0] / q / y00;
                        magnetization_[2]->f_mt<index_domain_t::local>(0, ir, ialoc) = rho[ir] * v[1] / q / y00;
                    }
                }
            }
        }
    }
}

void Density::initialize_beta_density_matrix()
{
    density_matrix_.zero();
<<<<<<< HEAD

=======
>>>>>>> 493407f9

    for (int iat = 0; iat < unit_cell_.num_atom_types(); iat++)
    {
        auto& atom_type = unit_cell_.atom_type(iat);
<<<<<<< HEAD

        int nbf = atom_type.mt_basis_size();

        const std::vector<double> &occupations = atom_type.get_PAW_descriptor().occupations;

        #pragma omp parallel for
        for (int i = 0; i < atom_type.num_atoms(); i++)
        {
            int ia = atom_type.atom_id(i);

            // magnetization vector
            vector3d<double> magn = unit_cell_.atom(ia).vector_field();
            double norm = magn.length();
=======

        int nbf = atom_type.mt_basis_size();

        const std::vector<double> &occupations = atom_type.get_PAW_descriptor().occupations;

        #pragma omp parallel for
        for (int i = 0; i < atom_type.num_atoms(); i++)
        {
            int ia = atom_type.atom_id(i);
>>>>>>> 493407f9

            // magnetization vector
            vector3d<double> magn = unit_cell_.atom(ia).vector_field();
            double norm = magn.length();

<<<<<<< HEAD
            for (int xi = 0; xi < nbf; xi++)
            {
                basis_function_index_descriptor const& basis_func_index_dsc = atom_type.indexb()[xi];

                int rad_func_index = basis_func_index_dsc.idxrf;

                double occ = occupations[rad_func_index];

                int l = basis_func_index_dsc.l;

                switch (ctx_.num_mag_dims())
                {
                    case 0:
                    {
                        density_matrix_(xi,xi,0,ia) = occ / (double)( 2 * l + 1 );
                        break;
                    }

                    case 1:
                    {
                        double nm = (norm !=0 ) ? magn[2] / norm : 0;

                        density_matrix_(xi,xi,0,ia) = 0.5 * (1.0 + nm ) * occ / (double)( 2 * l + 1 );
                        density_matrix_(xi,xi,1,ia) = 0.5 * (1.0 - nm ) * occ / (double)( 2 * l + 1 );
                        break;
                    }
                }

            }
        }
    }

    //TERMINATE("finished");
=======

            for (int xi = 0; xi < nbf; xi++)
            {
                basis_function_index_descriptor const& basis_func_index_dsc = atom_type.indexb()[xi];

                int rad_func_index = basis_func_index_dsc.idxrf;

                double occ = occupations[rad_func_index];

                int l = basis_func_index_dsc.l;

                switch (ctx_.num_mag_dims())
                {
                    case 0:
                    {
                        density_matrix_(xi,xi,0,ia) = occ / (double)( 2 * l + 1 );
                        break;
                    }

                    case 1:
                    {
                        double nm = (norm !=0 ) ? magn[2] / norm : 0;

                        density_matrix_(xi,xi,0,ia) = 0.5 * (1.0 + nm ) * occ / (double)( 2 * l + 1 );
                        density_matrix_(xi,xi,1,ia) = 0.5 * (1.0 - nm ) * occ / (double)( 2 * l + 1 );
                        break;
                    }
                }

            }
        }
    }
>>>>>>> 493407f9
}

};<|MERGE_RESOLUTION|>--- conflicted
+++ resolved
@@ -13,20 +13,18 @@
 
     ctx_.fft().prepare();
 
-<<<<<<< HEAD
     if (ctx_.full_potential())
     {
         initial_density_full_pot();
-=======
-    if (ctx_.full_potential()) {
-        initial_density_full_pot();
-    } else {
+    } else
+    {
         initial_density_pseudo();
-        if(ctx_.esm_type() == paw_pseudopotential) {
+
+        if(ctx_.esm_type() == paw_pseudopotential)
+        {
             initialize_beta_density_matrix();
             generate_paw_loc_density();
         }
->>>>>>> 493407f9
     }
 
     ctx_.fft().dismiss();
@@ -53,15 +51,6 @@
     double charge = std::real(rho_->f_pw(0) * unit_cell_.omega());
     if (std::abs(charge - unit_cell_.num_valence_electrons()) > 1e-6)
     {
-<<<<<<< HEAD
-        initial_density_pseudo();
-
-        if(ctx_.esm_type() == paw_pseudopotential)
-        {
-            initialize_beta_density_matrix();
-            generate_paw_loc_density();
-        }
-=======
         std::stringstream s;
         s << "wrong initial charge density" << std::endl
           << "  integral of the density : " << std::real(rho_->f_pw(0) * unit_cell_.omega()) << std::endl
@@ -82,7 +71,6 @@
     {
         rho_->f_rg(ir) = rho_->f_rg(ir) * unit_cell_.num_valence_electrons() / charge;
         if (rho_->f_rg(ir) < 0) rho_->f_rg(ir) = 0;
->>>>>>> 493407f9
     }
 
     #ifdef __PRINT_OBJECT_HASH
@@ -159,128 +147,6 @@
         }
     }
 
-<<<<<<< HEAD
-//----------------------------------------------------------------------------------------------------
-//----------------------------------------------------------------------------------------------------
-void Density::initial_density_pseudo()
-{
-    auto rho_radial_integrals = generate_rho_radial_integrals(1);
-    #ifdef __PRINT_OBJECT_HASH
-    DUMP("hash(rho_radial_integrals) : %16llX", rho_radial_integrals.hash());
-    #endif
-
-    std::vector<double_complex> v = unit_cell_.make_periodic_function(rho_radial_integrals, ctx_.gvec());
-    #ifdef __PRINT_OBJECT_HASH
-    DUMP("hash(rho(G)) : %16llX", Utils::hash(&v[0], ctx_.gvec().num_gvec() * sizeof(double_complex)));
-    #endif
-    #ifdef __PRINT_OBJECT_CHECKSUM
-    auto z1 = mdarray<double_complex, 1>(&v[0], ctx_.gvec().num_gvec()).checksum();
-    DUMP("checksum(rho_pw) : %18.10f %18.10f", z1.real(), z1.imag());
-    #endif
-
-    std::memcpy(&rho_->f_pw(0), &v[0], ctx_.gvec().num_gvec() * sizeof(double_complex));
-
-    double charge = std::real(rho_->f_pw(0) * unit_cell_.omega());
-    if (std::abs(charge - unit_cell_.num_valence_electrons()) > 1e-6)
-    {
-        std::stringstream s;
-        s << "wrong initial charge density" << std::endl
-          << "  integral of the density : " << std::real(rho_->f_pw(0) * unit_cell_.omega()) << std::endl
-          << "  target number of electrons : " << unit_cell_.num_valence_electrons();
-        if (ctx_.comm().rank() == 0) WARNING(s);
-    }
-    rho_->fft_transform(1);
-
-    #ifdef __PRINT_OBJECT_HASH
-    DUMP("hash(rho(r)) : %16llX", Utils::hash(&rho_->f_it<global>(0), fft_->size() * sizeof(double)));
-    #endif
-    #ifdef __PRINT_OBJECT_CHECKSUM
-    DUMP("checksum(rho_rg) : %18.10f", rho_->checksum_rg());
-    #endif
-
-    /* remove possible negative noise */
-    for (int ir = 0; ir < ctx_.fft().local_size(); ir++)
-    {
-        rho_->f_rg(ir) = rho_->f_rg(ir) * unit_cell_.num_valence_electrons() / charge;
-        if (rho_->f_rg(ir) < 0) rho_->f_rg(ir) = 0;
-    }
-
-    #ifdef __PRINT_OBJECT_HASH
-    DUMP("hash(rho) : %16llX", rho_->hash());
-    #endif
-
-    //== FILE* fout = fopen("unit_cell.xsf", "w");
-    //== fprintf(fout, "CRYSTAL\n");
-    //== fprintf(fout, "PRIMVEC\n");
-    //== auto& lv = unit_cell_.lattice_vectors();
-    //== for (int i = 0; i < 3; i++)
-    //== {
-    //==     fprintf(fout, "%18.12f %18.12f %18.12f\n", lv(0, i), lv(1, i), lv(2, i));
-    //== }
-    //== fprintf(fout, "CONVVEC\n");
-    //== for (int i = 0; i < 3; i++)
-    //== {
-    //==     fprintf(fout, "%18.12f %18.12f %18.12f\n", lv(0, i), lv(1, i), lv(2, i));
-    //== }
-    //== fprintf(fout, "PRIMCOORD\n");
-    //== fprintf(fout, "%i 1\n", unit_cell_.num_atoms());
-    //== for (int ia = 0; ia < unit_cell_.num_atoms(); ia++)
-    //== {
-    //==     auto pos = unit_cell_.get_cartesian_coordinates(unit_cell_.atom(ia).position());
-    //==     fprintf(fout, "%i %18.12f %18.12f %18.12f\n", unit_cell_.atom(ia).zn(), pos[0], pos[1], pos[2]);
-    //== }
-    //== fclose(fout);
-
-
-    /* initialize the magnetization */
-    if (ctx_.num_mag_dims())
-    {
-        for (int ia = 0; ia < unit_cell_.num_atoms(); ia++)
-        {
-            vector3d<double> v = unit_cell_.atom(ia).vector_field();
-            //double len = v.length();
-
-            for (int j0 = 0; j0 < ctx_.fft().grid().size(0); j0++)
-            {
-                for (int j1 = 0; j1 < ctx_.fft().grid().size(1); j1++)
-                {
-                    for (int j2 = 0; j2 < ctx_.fft().local_size_z(); j2++)
-                    {
-                        /* get real space fractional coordinate */
-                        auto v0 = vector3d<double>(double(j0) / ctx_.fft().grid().size(0),
-                                                   double(j1) / ctx_.fft().grid().size(1),
-                                                   double(ctx_.fft().offset_z() + j2) / ctx_.fft().grid().size(2));
-                        /* index of real space point */
-                        int ir = ctx_.fft().grid().index_by_coord(j0, j1, j2);
-
-                        for (int t0 = -1; t0 <= 1; t0++)
-                        {
-                            for (int t1 = -1; t1 <= 1; t1++)
-                            {
-                                for (int t2 = -1; t2 <= 1; t2++)
-                                {
-                                    vector3d<double> v1 = v0 - (unit_cell_.atom(ia).position() + vector3d<double>(t0, t1, t2));
-                                    auto r = unit_cell_.get_cartesian_coordinates(v1);
-                                    auto a = r.length();
-
-                                    const double R = 2.0;
-                                    const double norm = pi * std::pow(R, 3) / 3.0;
-
-                                    if (a <= R)
-                                    {
-                                        magnetization_[0]->f_rg(ir) += v[2] * (1.0 - a / R) / norm;
-                                    }
-                                }
-                            }
-                        }
-                    }
-                }
-            }
-        }
-    }
-
-=======
->>>>>>> 493407f9
 
     //== mdarray<double, 3> rho_grid(&rho_->f_it<global>(0), fft_->size(0), fft_->size(1), fft_->size(2));
     //== mdarray<double, 4> pos_grid(3, fft_->size(0), fft_->size(1), fft_->size(2));
@@ -514,10 +380,6 @@
         
         Spheric_function<spectral, double_complex> rhoylm(lmmax, unit_cell_.atom(ia).radial_grid());
         rhoylm.zero();
-<<<<<<< HEAD
-
-=======
->>>>>>> 493407f9
         #pragma omp parallel for
         for (int lm = 0; lm < lmmax; lm++)
         {
@@ -617,15 +479,10 @@
 void Density::initialize_beta_density_matrix()
 {
     density_matrix_.zero();
-<<<<<<< HEAD
-
-=======
->>>>>>> 493407f9
 
     for (int iat = 0; iat < unit_cell_.num_atom_types(); iat++)
     {
         auto& atom_type = unit_cell_.atom_type(iat);
-<<<<<<< HEAD
 
         int nbf = atom_type.mt_basis_size();
 
@@ -639,23 +496,8 @@
             // magnetization vector
             vector3d<double> magn = unit_cell_.atom(ia).vector_field();
             double norm = magn.length();
-=======
-
-        int nbf = atom_type.mt_basis_size();
-
-        const std::vector<double> &occupations = atom_type.get_PAW_descriptor().occupations;
-
-        #pragma omp parallel for
-        for (int i = 0; i < atom_type.num_atoms(); i++)
-        {
-            int ia = atom_type.atom_id(i);
->>>>>>> 493407f9
-
-            // magnetization vector
-            vector3d<double> magn = unit_cell_.atom(ia).vector_field();
-            double norm = magn.length();
-
-<<<<<<< HEAD
+
+
             for (int xi = 0; xi < nbf; xi++)
             {
                 basis_function_index_descriptor const& basis_func_index_dsc = atom_type.indexb()[xi];
@@ -687,42 +529,6 @@
             }
         }
     }
-
-    //TERMINATE("finished");
-=======
-
-            for (int xi = 0; xi < nbf; xi++)
-            {
-                basis_function_index_descriptor const& basis_func_index_dsc = atom_type.indexb()[xi];
-
-                int rad_func_index = basis_func_index_dsc.idxrf;
-
-                double occ = occupations[rad_func_index];
-
-                int l = basis_func_index_dsc.l;
-
-                switch (ctx_.num_mag_dims())
-                {
-                    case 0:
-                    {
-                        density_matrix_(xi,xi,0,ia) = occ / (double)( 2 * l + 1 );
-                        break;
-                    }
-
-                    case 1:
-                    {
-                        double nm = (norm !=0 ) ? magn[2] / norm : 0;
-
-                        density_matrix_(xi,xi,0,ia) = 0.5 * (1.0 + nm ) * occ / (double)( 2 * l + 1 );
-                        density_matrix_(xi,xi,1,ia) = 0.5 * (1.0 - nm ) * occ / (double)( 2 * l + 1 );
-                        break;
-                    }
-                }
-
-            }
-        }
-    }
->>>>>>> 493407f9
 }
 
 };