--- conflicted
+++ resolved
@@ -711,7 +711,6 @@
      */
     void symmetrize_density_matrix();
 
-<<<<<<< HEAD
     /// Use Kuebler's trick to get rho_up and rho_dn from density and magnetisation.
     inline std::pair<double, double> get_rho_up_dn(double rho__, std::array<double, 3> mag__) const
     {
@@ -736,11 +735,11 @@
         }
 
         return std::make_pair<double, double>(0.5 * (rho__ + mag), 0.5 * (rho__ - mag));
-=======
+    }
+
     Simulation_context const& ctx() const
     {
         return ctx_;
->>>>>>> 6e487aa6
     }
 };
 
