// Copyright (c) 2013-2018 Anton Kozhevnikov, Thomas Schulthess
// All rights reserved.
//
// Redistribution and use in source and binary forms, with or without modification, are permitted provided that
// the following conditions are met:
//
// 1. Redistributions of source code must retain the above copyright notice, this list of conditions and the
//    following disclaimer.
// 2. Redistributions in binary form must reproduce the above copyright notice, this list of conditions
//    and the following disclaimer in the documentation and/or other materials provided with the distribution.
//
// THIS SOFTWARE IS PROVIDED BY THE COPYRIGHT HOLDERS AND CONTRIBUTORS "AS IS" AND ANY EXPRESS OR IMPLIED
// WARRANTIES, INCLUDING, BUT NOT LIMITED TO, THE IMPLIED WARRANTIES OF MERCHANTABILITY AND FITNESS FOR A
// PARTICULAR PURPOSE ARE DISCLAIMED. IN NO EVENT SHALL THE COPYRIGHT HOLDER OR CONTRIBUTORS BE LIABLE FOR
// ANY DIRECT, INDIRECT, INCIDENTAL, SPECIAL, EXEMPLARY, OR CONSEQUENTIAL DAMAGES (INCLUDING, BUT NOT LIMITED TO,
// PROCUREMENT OF SUBSTITUTE GOODS OR SERVICES; LOSS OF USE, DATA, OR PROFITS; OR BUSINESS INTERRUPTION) HOWEVER
// CAUSED AND ON ANY THEORY OF LIABILITY, WHETHER IN CONTRACT, STRICT LIABILITY, OR TORT (INCLUDING NEGLIGENCE OR
// OTHERWISE) ARISING IN ANY WAY OUT OF THE USE OF THIS SOFTWARE, EVEN IF ADVISED OF THE POSSIBILITY OF SUCH DAMAGE.

/** \file simulation_context.hpp
 *
 *  \brief Contains definition and implementation of Simulation_context class.
 */

#ifndef __SIMULATION_CONTEXT_HPP__
#define __SIMULATION_CONTEXT_HPP__

#include <algorithm>

#include "simulation_parameters.hpp"
#include "mpi_grid.hpp"
#include "radial_integrals.hpp"
#include "utils/utils.hpp"
#include "Density/augmentation_operator.hpp"
#include "Potential/xc_functional.hpp"
#include "SDDK/GPU/acc.hpp"
#include "Symmetry/check_gvec.hpp"
#include "Symmetry/rotation.hpp"
#include "spfft/spfft.hpp"

#ifdef __GPU
extern "C" void generate_phase_factors_gpu(int num_gvec_loc__, int num_atoms__, int const* gvec__,
                                           double const* atom_pos__, double_complex* phase_factors__);
#endif

namespace sirius {

/// Utility function to print a CPU and GPU memory utilization.
void print_memory_usage(const char* file__, int line__);

#define MEMORY_USAGE_INFO() print_memory_usage(__FILE__, __LINE__);

/// Utility function to generate LAPW unit step function.
double unit_step_function_form_factors(double R__, double g__);

/// Simulation context is a set of parameters and objects describing a single simulation.
/** The order of initialization of the simulation context is the following: first, the default parameter
 *  values are set in the constructor, then (optionally) import() method is called and the parameters are
 *  overwritten with the those from the input file, and finally, the user sets the values with setter metods.
 *  Then the unit cell can be populated and the context can be initialized. */
class Simulation_context : public Simulation_parameters
{
  private:
    /// Communicator for this simulation.
    Communicator const& comm_;

    /// Auxiliary communicator for the fine-grid FFT transformation.
    /** This communicator is orthogonal to the FFT communicator for density and potential within the full
     *  communicator of the simulation context. In other words, comm_ortho_fft_ \otimes comm_fft() = ctx_.comm() */
    Communicator comm_ortho_fft_{MPI_COMM_SELF};

    /// Auxiliary communicator for the coarse-grid FFT transformation.
    Communicator comm_ortho_fft_coarse_;

    Communicator comm_band_ortho_fft_coarse_;

    /// Unit cell of the simulation.
    Unit_cell unit_cell_;

    /// MPI grid for this simulation.
    std::unique_ptr<MPI_grid> mpi_grid_;

    /// 2D BLACS grid for distributed linear algebra operations.
    std::unique_ptr<BLACS_grid> blacs_grid_;

<<<<<<< HEAD
    /// Initial dimenstions for the fine-grain FFT grid.
    std::array<int, 3> fft_grid_size_{{0, 0, 0}};

    /// Grid descriptor for the fine-grained FFT transform.
    sddk::FFT3D_grid fft_grid_;

=======
>>>>>>> 02079cf9
    /// Fine-grained FFT for density and potential.
    /** This is the FFT driver to transform periodic functions such as density and potential on the fine-grained
     *  FFT grid. The transformation is parallel. */
    std::unique_ptr<spfft::Transform> spfft_transform_;
    std::unique_ptr<spfft::Grid> spfft_grid_;

    /// Grid descriptor for the coarse-grained FFT transform.
    sddk::FFT3D_grid fft_coarse_grid_;

    /// Coarse-grained FFT for application of local potential and density summation.
    std::unique_ptr<spfft::Transform> spfft_transform_coarse_;
    std::unique_ptr<spfft::Grid> spfft_grid_coarse_;

    /// G-vectors within the Gmax cutoff.
    std::unique_ptr<Gvec> gvec_;

    std::unique_ptr<Gvec_partition> gvec_partition_;

    /// G-vectors within the 2 * |Gmax^{WF}| cutoff.
    std::unique_ptr<Gvec> gvec_coarse_;

    std::unique_ptr<Gvec_partition> gvec_coarse_partition_;

    std::unique_ptr<Gvec_shells> remap_gvec_;

    /// Creation time of the parameters.
    timeval start_time_;

    /// A tag string based on the the starting time.
    std::string start_time_tag_;

    /// 1D phase factors for each atom coordinate and G-vector index.
    mdarray<double_complex, 3> phase_factors_;

    /// 1D phase factors of the symmetry operations.
    mdarray<double_complex, 3> sym_phase_factors_;

    /// Phase factors for atom types.
    mdarray<double_complex, 2> phase_factors_t_;

    /// Lattice coordinats of G-vectors in a GPU-friendly ordering.
    mdarray<int, 2> gvec_coord_;

    /// Radial integrals of beta-projectors.
    std::unique_ptr<Radial_integrals_beta<false>> beta_ri_;

    /// Radial integrals of beta-projectors with derivatives of spherical Bessel functions.
    std::unique_ptr<Radial_integrals_beta<true>> beta_ri_djl_;

    /// Radial integrals of augmentation operator.
    std::unique_ptr<Radial_integrals_aug<false>> aug_ri_;

    /// Radial integrals of augmentation operator with derivatives of spherical Bessel functions.
    std::unique_ptr<Radial_integrals_aug<true>> aug_ri_djl_;

    /// Radial integrals of atomic wave-functions.
    std::unique_ptr<Radial_integrals_atomic_wf<false>> atomic_wf_ri_;

    /// Radial integrals of atomic wave-functions with derivatives of spherical Bessel functions.
    std::unique_ptr<Radial_integrals_atomic_wf<true>> atomic_wf_ri_djl_;

    /// Radial integrals of pseudo-core charge density.
    std::unique_ptr<Radial_integrals_rho_core_pseudo<false>> ps_core_ri_;

    /// Radial integrals of pseudo-core charge density with derivatives of spherical Bessel functions.
    std::unique_ptr<Radial_integrals_rho_core_pseudo<true>> ps_core_ri_djl_;

    /// Radial integrals of total pseudo-charge density.
    std::unique_ptr<Radial_integrals_rho_pseudo> ps_rho_ri_;

    /// Radial integrals of the local part of pseudopotential.
    std::unique_ptr<Radial_integrals_vloc<false>> vloc_ri_;

    /// Radial integrals of the local part of pseudopotential with derivatives of spherical Bessel functions.
    std::unique_ptr<Radial_integrals_vloc<true>> vloc_ri_djl_;

    /// List of real-space point indices for each of the atoms.
    std::vector<std::vector<std::pair<int, double>>> atoms_to_grid_idx_;

    /// Storage for various memory pools.
    mutable std::map<memory_t, memory_pool> memory_pool_;

    /// Plane wave expansion coefficients of the step function.
    mdarray<double_complex, 1> theta_pw_;

    /// Step function on the real-space grid.
    mdarray<double, 1> theta_;

    /// Augmentation operator for each atom type.
    std::vector<Augmentation_operator> augmentation_op_;

    /// Standard eigen-value problem solver.
    std::unique_ptr<Eigensolver> std_evp_solver_;

    /// Generalized eigen-value problem solver.
    std::unique_ptr<Eigensolver> gen_evp_solver_;

    /// Type of host memory (pagable or page-locked) for the arrays that participate in host-to-device memory copy.
    memory_t host_memory_t_{memory_t::none};

    /// Type of preferred memory for wave-functions and related arrays.
    memory_t preferred_memory_t_{memory_t::none};

    /// Type of preferred memory for auxiliary wave-functions of the iterative solver.
    memory_t aux_preferred_memory_t_{memory_t::none};

    /// Type of BLAS linear algebra library.
    linalg_t blas_linalg_t_{linalg_t::none};

    /// True if the context is already initialized.
    bool initialized_{false};

    /// Initialize FFT coarse and fine grids.
    void init_fft_grid();

    /// Initialize communicators.
    void init_comm();

    /// Unit step function is defined to be 1 in the interstitial and 0 inside muffin-tins.
    /** Unit step function is constructed from it's plane-wave expansion coefficients which are computed
     *  analytically:
     *  \f[
     *      \Theta({\bf r}) = \sum_{\bf G} \Theta({\bf G}) e^{i{\bf Gr}},
     *  \f]
     *  where
     *  \f[
     *      \Theta({\bf G}) = \frac{1}{\Omega} \int \Theta({\bf r}) e^{-i{\bf Gr}} d{\bf r} =
     *          \frac{1}{\Omega} \int_{\Omega} e^{-i{\bf Gr}} d{\bf r} - \frac{1}{\Omega} \int_{MT} e^{-i{\bf Gr}}
     *           d{\bf r} = \delta_{\bf G, 0} - \sum_{\alpha} \frac{1}{\Omega} \int_{MT_{\alpha}} e^{-i{\bf Gr}}
     *           d{\bf r}
     *  \f]
     *  Integralof a plane-wave over the muffin-tin volume is taken using the spherical expansion of the
     *  plane-wave around central point \f$ \tau_{\alpha} \f$:
     *  \f[ \int_{MT_{\alpha}} e^{-i{\bf Gr}} d{\bf r} = e^{-i{\bf G\tau_{\alpha}}}
     *   \int_{MT_{\alpha}} 4\pi \sum_{\ell m} (-i)^{\ell} j_{\ell}(Gr) Y_{\ell m}(\hat {\bf G}) Y_{\ell m}^{*}(\hat
     *   {\bf r}) r^2 \sin \theta dr d\phi d\theta
     *  \f]
     *  In the above integral only \f$ \ell=m=0 \f$ term survives. So we have:
     *  \f[
     *      \int_{MT_{\alpha}} e^{-i{\bf Gr}} d{\bf r} = 4\pi e^{-i{\bf G\tau_{\alpha}}} \Theta(\alpha, G)
     *  \f]
     *  where
     *  \f[
     *      \Theta(\alpha, G) = \int_{0}^{R_{\alpha}} \frac{\sin(Gr)}{Gr} r^2 dr =
     *          \left\{ \begin{array}{ll} \displaystyle R_{\alpha}^3 / 3 & G=0 \\
     *          \Big( \sin(GR_{\alpha}) - GR_{\alpha}\cos(GR_{\alpha}) \Big) / G^3 & G \ne 0 \end{array} \right.
     *  \f]
     *  are the so-called step function form factors. With this we have a final expression for the plane-wave
     *  coefficients of the unit step function:
     *  \f[ \Theta({\bf G}) = \delta_{\bf G, 0} - \sum_{\alpha}
     *   \frac{4\pi}{\Omega} e^{-i{\bf G\tau_{\alpha}}} \Theta(\alpha, G)
     *  \f]
     */
    void init_step_function();

    /// Find a list of real-space grid points around each atom.
    void init_atoms_to_grid_idx(double R__);

    /// Get the stsrting time stamp.
    void start()
    {
        gettimeofday(&start_time_, NULL);
        start_time_tag_ = utils::timestamp("%Y%m%d_%H%M%S");
    }

    /* copy constructor is forbidden */
    Simulation_context(Simulation_context const&) = delete;

  public:
    /// Create a simulation context with an explicit communicator and load parameters from JSON string or JSON file.
    Simulation_context(std::string const& str__, Communicator const& comm__)
        : comm_(comm__)
        , unit_cell_(*this, comm_)
    {
        start();
        import(str__);
        unit_cell_.import(unit_cell_input_);
    }

    /// Create an empty simulation context with an explicit communicator.
    Simulation_context(Communicator const& comm__)
        : comm_(comm__)
        , unit_cell_(*this, comm_)
    {
        start();
    }

    /// Create an empty simulation context with world communicator.
    Simulation_context()
        : comm_(Communicator::world())
        , unit_cell_(*this, comm_)
    {
        start();
    }

    /// Create a simulation context with world communicator and load parameters from JSON string or JSON file.
    Simulation_context(std::string const& str__)
        : comm_(Communicator::world())
        , unit_cell_(*this, comm_)
    {
        start();
        import(str__);
        unit_cell_.import(unit_cell_input_);
    }

    ~Simulation_context()
    {
        std::vector<std::string> names({"host", "host_pinned", "device"});

        if ((!comm().is_finalized() && comm().rank() == 0) && control().verbosity_ >= 2) {
            for (auto name: names) {
                auto& mp = mem_pool(get_memory_t(name));
                printf("memory_pool(%s): total size: %li MB, free size: %li MB\n", name.c_str(), mp.total_size() >> 20,
                       mp.free_size() >> 20);
            }
        }
    }

    /// Initialize the similation (can only be called once).
    void initialize();

    void print_info() const;

    /// Print the memory usage.
    void print_memory_usage(const char* file__, int line__);

    /// Print message from the root rank.
    template <typename... Args>
    inline void message(int level__, char const* label__, Args... args) const
    {
        if (comm_.rank() == 0 && this->control().verbosity_ >= level__) {
            if (label__) {
                printf("[%s] ", label__);
            }
            printf(args...);
        }
    }

    /// Update context after setting new lattice vectors or atomic coordinates.
    void update();

    std::vector<std::pair<int, double>> const& atoms_to_grid_idx_map(int ia__) const
    {
        return atoms_to_grid_idx_[ia__];
    };

    Unit_cell& unit_cell()
    {
        return unit_cell_;
    }

    Unit_cell const& unit_cell() const
    {
        return unit_cell_;
    }

    Gvec const& gvec() const
    {
        return *gvec_;
    }

    Gvec_partition const& gvec_partition() const
    {
        return *gvec_partition_;
    }

    Gvec const& gvec_coarse() const
    {
        return *gvec_coarse_;
    }

    Gvec_partition const& gvec_coarse_partition() const
    {
        return *gvec_coarse_partition_;
    }

    Gvec_shells const& remap_gvec() const
    {
        return *remap_gvec_;
    }

    BLACS_grid const& blacs_grid() const
    {
        return *blacs_grid_;
    }

    /// Total communicator of the simulation.
    Communicator const& comm() const
    {
        return comm_;
    }

    /// Communicator between k-points.
    /** This communicator is used to split k-points */
    Communicator const& comm_k() const
    {
        /* 1st dimension of the MPI grid is used for k-point distribution */
        return mpi_grid_->communicator(1 << 0);
    }

    /// Band parallelization communicator.
    /** This communicator is used to parallelize the band problem. However it is not necessarily used
        to create the BLACS grid. Diagonalization might be sequential. */
    Communicator const& comm_band() const
    {
        /* 2nd and 3rd dimensions of the MPI grid are used for parallelization inside k-point */
        return mpi_grid_->communicator(1 << 1 | 1 << 2);
    }

    /// Communicator of the dense FFT grid.
    /** This communicator is passed to the spfft::Transform constructor. */
    Communicator const& comm_fft() const
    {
        /* 3rd dimension of MPI grid is used */
        //return mpi_grid_->communicator(1 << 2);
        return comm();
    }

    Communicator const& comm_ortho_fft() const
    {
        return comm_ortho_fft_;
    }

    /// Communicator of the coarse FFT grid.
    /** This communicator is passed to the spfft::Transform constructor. */
    Communicator const& comm_fft_coarse() const
    {
        if (control().fft_mode_ == "serial") {
            return Communicator::self();
        } else {
            return comm_fft();
        }
    }

    Communicator const& comm_ortho_fft_coarse() const
    {
        return comm_ortho_fft_coarse_;
    }

    Communicator const& comm_band_ortho_fft_coarse() const
    {
        return comm_band_ortho_fft_coarse_;
    }

    void create_storage_file() const;

    inline std::string const& start_time_tag() const
    {
        return start_time_tag_;
    }

    inline ev_solver_t std_evp_solver_type() const
    {
        return get_ev_solver_t(std_evp_solver_name());
    }

    inline ev_solver_t gen_evp_solver_type() const
    {
        return get_ev_solver_t(gen_evp_solver_name());
    }

    inline Eigensolver& std_evp_solver()
    {
        return* std_evp_solver_;
    }

    inline Eigensolver& gen_evp_solver()
    {
        return* gen_evp_solver_;
    }

    /// Phase factors \f$ e^{i {\bf G} {\bf r}_{\alpha}} \f$
    inline double_complex gvec_phase_factor(vector3d<int> G__, int ia__) const
    {
        return phase_factors_(0, G__[0], ia__) * phase_factors_(1, G__[1], ia__) * phase_factors_(2, G__[2], ia__);
    }

    /// Phase factors \f$ e^{i {\bf G} {\bf r}_{\alpha}} \f$
    inline double_complex gvec_phase_factor(int ig__, int ia__) const
    {
        return gvec_phase_factor(gvec().gvec(ig__), ia__);
    }

    inline mdarray<int, 2> const& gvec_coord() const
    {
        return gvec_coord_;
    }

    /// Generate phase factors \f$ e^{i {\bf G} {\bf r}_{\alpha}} \f$ for all atoms of a given type.
    void generate_phase_factors(int iat__, mdarray<double_complex, 2>& phase_factors__) const;

    /// Make periodic function out of form factors.
    /** Return vector of plane-wave coefficients */ // TODO: return mdarray
    template <index_domain_t index_domain>
    inline std::vector<double_complex> make_periodic_function(std::function<double(int, double)> form_factors__) const
    {
        PROFILE("sirius::Simulation_context::make_periodic_function");

        double fourpi_omega = fourpi / unit_cell_.omega();

        int ngv = (index_domain == index_domain_t::local) ? gvec().count() : gvec().num_gvec();
        std::vector<double_complex> f_pw(ngv, double_complex(0, 0));

        #pragma omp parallel for schedule(static)
        for (int igloc = 0; igloc < gvec().count(); igloc++) {
            /* global index of G-vector */
            int ig   = gvec().offset() + igloc;
            double g = gvec().gvec_len(ig);

            int j = (index_domain == index_domain_t::local) ? igloc : ig;
            for (int iat = 0; iat < unit_cell_.num_atom_types(); iat++) {
                f_pw[j] += fourpi_omega * std::conj(phase_factors_t_(igloc, iat)) * form_factors__(iat, g);
            }
        }

        if (index_domain == index_domain_t::global) {
            comm_.allgather(&f_pw[0], gvec().offset(), gvec().count());
        }

        return f_pw;
    }

    /// Compute values of spherical Bessel functions at MT boundary.
    mdarray<double, 3> generate_sbessel_mt(int lmax__) const;

    /// Generate complex spherical harmoics for the local set of G-vectors.
    matrix<double_complex> generate_gvec_ylm(int lmax__);

    /// Sum over the plane-wave coefficients and spherical harmonics that apperas in Poisson solver and finding of the
    /// MT boundary values.
    /** The following operation is performed:
     *  \f[
     *    q_{\ell m}^{\alpha} = \sum_{\bf G} 4\pi \rho({\bf G})
     *     e^{i{\bf G}{\bf r}_{\alpha}}i^{\ell}f_{\ell}^{\alpha}(G) Y_{\ell m}^{*}(\hat{\bf G})
     *  \f]
     */
    mdarray<double_complex, 2> sum_fg_fl_yg(int lmax__, double_complex const* fpw__, mdarray<double, 3>& fl__,
                                            matrix<double_complex>& gvec_ylm__);

    inline Radial_integrals_beta<false> const& beta_ri() const
    {
        return *beta_ri_;
    }

    inline Radial_integrals_beta<true> const& beta_ri_djl() const
    {
        return *beta_ri_djl_;
    }

    inline Radial_integrals_aug<false> const& aug_ri() const
    {
        return *aug_ri_;
    }

    inline Radial_integrals_aug<true> const& aug_ri_djl() const
    {
        return *aug_ri_djl_;
    }

    inline Radial_integrals_atomic_wf<false> const& atomic_wf_ri() const
    {
        return *atomic_wf_ri_;
    }

    inline Radial_integrals_atomic_wf<true> const& atomic_wf_djl() const
    {
        return *atomic_wf_ri_djl_;
    }

    inline Radial_integrals_rho_core_pseudo<false> const& ps_core_ri() const
    {
        return *ps_core_ri_;
    }

    inline Radial_integrals_rho_core_pseudo<true> const& ps_core_ri_djl() const
    {
        return *ps_core_ri_djl_;
    }

    inline Radial_integrals_rho_pseudo const& ps_rho_ri() const
    {
        return *ps_rho_ri_;
    }

    inline Radial_integrals_vloc<false> const& vloc_ri() const
    {
        return *vloc_ri_;
    }

    inline Radial_integrals_vloc<true> const& vloc_ri_djl() const
    {
        return *vloc_ri_djl_;
    }

    /// Find the lambda parameter used in the Ewald summation.
    /** Lambda parameter scales the erfc function argument:
     *  \f[
     *    {\rm erf}(\sqrt{\lambda}x)
     *  \f]
     */
    double ewald_lambda() const;

    mdarray<double_complex, 3> const& sym_phase_factors() const
    {
        return sym_phase_factors_;
    }

    /// Return a reference to a memory pool.
    /** A memory pool is created when this function called for the first time. */
    memory_pool& mem_pool(memory_t M__) const
    {
        if (memory_pool_.count(M__) == 0) {
            memory_pool_.emplace(M__, std::move(memory_pool(M__)));
        }
        return memory_pool_.at(M__);
    }

    /// Get a default memory pool for a given device.
    memory_pool& mem_pool(device_t dev__)
    {
        switch (dev__) {
            case device_t::CPU: {
                return mem_pool(memory_t::host);
                break;
            }
            case device_t::GPU: {
                return mem_pool(memory_t::device);
                break;
            }
        }
        return mem_pool(memory_t::host); // make compiler happy
    }

    inline bool initialized() const
    {
        return initialized_;
    }

    /// Return plane-wave coefficient of the step function.
    inline double_complex const& theta_pw(int ig__) const
    {
        return theta_pw_[ig__];
    }

    /// Return the value of the step function for the grid point ir.
    inline double theta(int ir__) const
    {
        return theta_[ir__];
    }

    /// Returns a constant reference to the augmentation operator of a given atom type.
    inline Augmentation_operator const& augmentation_op(int iat__) const
    {
        return augmentation_op_[iat__];
    }

    /// Returns a reference to the augmentation operator of a given atom type.
    inline Augmentation_operator& augmentation_op(int iat__)
    {
        return augmentation_op_[iat__];
    }

    /// Type of the host memory for arrays used in linear algebra operations.
    inline memory_t host_memory_t() const
    {
        return host_memory_t_;
    }

    /// Type of preferred memory for the storage of hpsi, spsi, residuals and and related arrays.
    inline memory_t preferred_memory_t() const
    {
        return preferred_memory_t_;
    }

    /// Type of preferred memory for the storage of auxiliary wave-functions.
    inline memory_t aux_preferred_memory_t() const
    {
        return aux_preferred_memory_t_;
    }

    /// Linear algebra driver for the BLAS operations.
    linalg_t blas_linalg_t() const
    {
        return blas_linalg_t_;
    }

    splindex<splindex_t::block> split_gvec_local() const;

    /// Set the size of the fine-grained FFT grid.
    void fft_grid_size(std::array<int, 3> fft_grid_size__)
    {
        settings_input_.fft_grid_size_ = fft_grid_size__;
    }

    spfft::Grid& spfft_grid_coarse()
    {
        return *spfft_grid_coarse_;
    }

    spfft::Transform& spfft()
    {
        return *spfft_transform_;
    }

    spfft::Transform const& spfft() const
    {
        return *spfft_transform_;
    }

    spfft::Transform& spfft_coarse()
    {
        return *spfft_transform_coarse_;
    }

    spfft::Transform const& spfft_coarse() const
    {
        return *spfft_transform_coarse_;
    }

    sddk::FFT3D_grid const& fft_grid() const
    {
        return fft_grid_;
    }

    sddk::FFT3D_grid const& fft_coarse_grid() const
    {
        return fft_coarse_grid_;
    }
};


} // namespace sirius

#endif<|MERGE_RESOLUTION|>--- conflicted
+++ resolved
@@ -83,15 +83,9 @@
     /// 2D BLACS grid for distributed linear algebra operations.
     std::unique_ptr<BLACS_grid> blacs_grid_;
 
-<<<<<<< HEAD
-    /// Initial dimenstions for the fine-grain FFT grid.
-    std::array<int, 3> fft_grid_size_{{0, 0, 0}};
-
     /// Grid descriptor for the fine-grained FFT transform.
     sddk::FFT3D_grid fft_grid_;
 
-=======
->>>>>>> 02079cf9
     /// Fine-grained FFT for density and potential.
     /** This is the FFT driver to transform periodic functions such as density and potential on the fine-grained
      *  FFT grid. The transformation is parallel. */
