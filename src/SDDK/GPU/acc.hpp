--- conflicted
+++ resolved
@@ -392,13 +392,8 @@
 template <typename T>
 inline void copyout(T* target__, int ld1__, T const* source__, int ld2__, int nrow__, int ncol__, stream_id sid__)
 {
-<<<<<<< HEAD
-    CALL_DEVICE_API(Memcpy2D, (target__, ld1__ * sizeof(T), source__, ld2__ * sizeof(T), nrow__ * sizeof(T), ncol__,
-                               GPU_PREFIX(MemcpyDeviceToHost), stream(sid__)));
-=======
-    CALL_DEVICE_API(Memcpy2DAsync, (target__, ld1__ * sizeof(T), source__, ld2__ * sizeof(T), nrow__ * sizeof(T), ncol__,
-                                    P(MemcpyDeviceToHost), stream(sid__)));
->>>>>>> 2cd5e90e
+    CALL_DEVICE_API(Memcpy2DAsync, (target__, ld1__ * sizeof(T), source__, ld2__ * sizeof(T), nrow__ * sizeof(T),
+                                    ncol__, GPU_PREFIX(MemcpyDeviceToHost), stream(sid__)));
 }
 
 /// Zero the device memory.
