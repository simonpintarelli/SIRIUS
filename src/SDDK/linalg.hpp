// Copyright (c) 2013-2016 Anton Kozhevnikov, Thomas Schulthess
// All rights reserved.
//
// Redistribution and use in source and binary forms, with or without modification, are permitted provided that
// the following conditions are met:
//
// 1. Redistributions of source code must retain the above copyright notice, this list of conditions and the
//    following disclaimer.
// 2. Redistributions in binary form must reproduce the above copyright notice, this list of conditions
//    and the following disclaimer in the documentation and/or other materials provided with the distribution.
//
// THIS SOFTWARE IS PROVIDED BY THE COPYRIGHT HOLDERS AND CONTRIBUTORS "AS IS" AND ANY EXPRESS OR IMPLIED
// WARRANTIES, INCLUDING, BUT NOT LIMITED TO, THE IMPLIED WARRANTIES OF MERCHANTABILITY AND FITNESS FOR A
// PARTICULAR PURPOSE ARE DISCLAIMED. IN NO EVENT SHALL THE COPYRIGHT HOLDER OR CONTRIBUTORS BE LIABLE FOR
// ANY DIRECT, INDIRECT, INCIDENTAL, SPECIAL, EXEMPLARY, OR CONSEQUENTIAL DAMAGES (INCLUDING, BUT NOT LIMITED TO,
// PROCUREMENT OF SUBSTITUTE GOODS OR SERVICES; LOSS OF USE, DATA, OR PROFITS; OR BUSINESS INTERRUPTION) HOWEVER
// CAUSED AND ON ANY THEORY OF LIABILITY, WHETHER IN CONTRACT, STRICT LIABILITY, OR TORT (INCLUDING NEGLIGENCE OR
// OTHERWISE) ARISING IN ANY WAY OUT OF THE USE OF THIS SOFTWARE, EVEN IF ADVISED OF THE POSSIBILITY OF SUCH DAMAGE.

/** \file linalg.hpp
 *
 *  \brief Linear algebra interface.
 */

#ifndef __LINALG_HPP__
#define __LINALG_HPP__

#include <stdint.h>
#ifdef __GPU
#include "GPU/gpublas_interface.hpp"
#endif
#ifdef __MAGMA
#include "GPU/magma.hpp"
#endif
#include "blas_lapack.h"
#include "memory.hpp"
#include "dmatrix.hpp"
#include "GPU/acc.hpp"

namespace sddk {

namespace _local {
/// check if device id has been set properly
inline bool is_set_device_id()
{
    return acc::get_device_id() == sddk::get_device_id(acc::num_devices());
}
}

const std::string linalg_msg_wrong_type = "wrong type of linear algebra library";
const std::string linalg_msg_no_scalapack = "not compiled with ScaLAPACK";

class linalg2
{
  private:
    linalg_t la_;
  public:
    linalg2(linalg_t la__)
        : la_(la__)
    {
    }

    /*
        matrix - matrix multiplication
    */

    /// General matrix-matrix multiplication.
    /** Compute C = alpha * op(A) * op(B) + beta * op(C) with raw pointers. */
    template <typename T>
    inline void gemm(char transa, char transb, ftn_int m, ftn_int n, ftn_int k, T const* alpha, T const* A, ftn_int lda,
                     T const* B, ftn_int ldb, T const* beta, T* C, ftn_int ldc, stream_id sid = stream_id(-1)) const;

     /// Distributed general matrix-matrix multiplication.
     /** Compute C = alpha * op(A) * op(B) + beta * op(C) for distributed matrices. */
     template <typename T>
     inline void gemm(char transa, char transb, ftn_int m, ftn_int n, ftn_int k, T const* alpha,
                      sddk::dmatrix<T> const& A, ftn_int ia, ftn_int ja, sddk::dmatrix<T> const& B,
                      ftn_int ib, ftn_int jb, T const* beta, sddk::dmatrix<T>& C, ftn_int ic, ftn_int jc);

    /// Hermitian matrix times a general matrix or vice versa.
    /** Perform one of the matrix-matrix operations \n
     *  C = alpha * A * B + beta * C (side = 'L') \n
     *  C = alpha * B * A + beta * C (side = 'R'), \n
     *  where A is a hermitian matrix with upper (uplo = 'U') of lower (uplo = 'L') triangular part defined.
     */
    template<typename T>
    inline void hemm(char side, char uplo, ftn_int m, ftn_int n, T const* alpha, T const* A, ftn_len lda,
                     T const* B, ftn_len ldb, T const* beta, T* C, ftn_len ldc);

    template <typename T>
    inline void trmm(char side, char uplo, char transa, ftn_int m, ftn_int n, T const* aplha, T const* A, ftn_int lda,
                     T* B, ftn_int ldb, stream_id sid = stream_id(-1)) const;

    /*
        rank2 update
    */

    template<typename T>
    inline void ger(ftn_int m, ftn_int n, T const* alpha, T const* x, ftn_int incx, T const* y, ftn_int incy, T* A, ftn_int lda,
                    stream_id sid = stream_id(-1)) const;

    /*
        matrix factorization
    */

    /// Cholesky factorization
    template <typename T>
    inline int potrf(ftn_int n, T* A, ftn_int lda, ftn_int const* desca = nullptr) const;

    /// LU factorization of general matrix.
    template <typename T>
    inline int getrf(ftn_int m, ftn_int n, T* A, ftn_int lda, ftn_int* ipiv) const;

    /// LU factorization of general matrix.
    template <typename T>
    inline int getrf(ftn_int m, ftn_int n, dmatrix<T>& A, ftn_int ia, ftn_int ja, ftn_int* ipiv) const;

    /*
        matrix inversion
    */

    /// Inversion of a triangular matrix.
    template <typename T>
    inline int trtri(ftn_int n, T* A, ftn_int lda, ftn_int const* desca = nullptr) const;

    /*
        solution of a linear system
    */

    /// Compute the solution to system of linear equations A * X = B for general tri-diagonal matrix.
    template <typename T>
    inline int gtsv(ftn_int n, ftn_int nrhs, T* dl, T* d, T* du, T* b, ftn_int ldb) const;

    /// Compute the solution to system of linear equations A * X = B for general matrix.
    template <typename T>
    inline int gesv(ftn_int n, ftn_int nrhs, T* A, ftn_int lda, T* B, ftn_int ldb) const;

    /*
        matrix transposition
    */

    /// Conjugate transpose matrix
    /** \param [in]  m   Number of rows of the target sub-matrix.
        \param [in]  n   Number of columns of the target sub-matrix.
        \param [in]  A   Input matrix
        \param [in]  ia  Starting row index of sub-matrix inside A
        \param [in]  ja  Starting column index of sub-matrix inside A
        \param [out] C   Output matrix
        \param [in]  ic  Starting row index of sub-matrix inside C
        \param [in]  jc  Starting column index of sub-matrix inside C
     */
    template <typename T>
    inline void tranc(ftn_int m, ftn_int n, sddk::dmatrix<T>& A, ftn_int ia, ftn_int ja, sddk::dmatrix<T>& C,
        ftn_int ic, ftn_int jc) const;

    /// Transpose matrix without conjugation.
    template <typename T>
    inline void tranu(ftn_int m, ftn_int n, sddk::dmatrix<T>& A, ftn_int ia, ftn_int ja, sddk::dmatrix<T>& C,
        ftn_int ic, ftn_int jc) const;
};

template <>
inline void linalg2::gemm<ftn_double>(char transa, char transb, ftn_int m, ftn_int n, ftn_int k, ftn_double const* alpha,
                                      ftn_double const* A, ftn_int lda, ftn_double const* B, ftn_int ldb,
                                      ftn_double const* beta, ftn_double* C, ftn_int ldc, stream_id sid) const
{
    assert(lda > 0);
    assert(ldb > 0);
    assert(ldc > 0);
    assert(m > 0);
    assert(n > 0);
    assert(k > 0);
    switch (la_) {
        case linalg_t::blas: {
            FORTRAN(dgemm)(&transa, &transb, &m, &n, &k, const_cast<double*>(alpha), const_cast<double*>(A), &lda,
                           const_cast<double*>(B), &ldb, const_cast<double*>(beta), C, &ldc, (ftn_len)1, (ftn_len)1);
            break;
        }
        case linalg_t::gpublas: {
#if defined(__GPU)
            gpublas::dgemm(transa, transb, m, n, k, alpha, A, lda, B, ldb, beta, C, ldc, sid());
#else
            throw std::runtime_error("not compiled with GPU blas support!");
#endif
            break;
        }
        case linalg_t::cublasxt: {
#if defined(__GPU) && defined(__CUDA)
            gpublas::xt::dgemm(transa, transb, m, n, k, alpha, A, lda, B, ldb, beta, C, ldc);
#else
            throw std::runtime_error("not compiled with cublasxt");
#endif
            break;

        }
        default: {
            throw std::runtime_error(linalg_msg_wrong_type);
            break;
        }
    }
}

template <>
inline void linalg2::gemm<ftn_double_complex>(char transa, char transb, ftn_int m, ftn_int n, ftn_int k,
                                              ftn_double_complex const* alpha, ftn_double_complex const* A, ftn_int lda,
                                              ftn_double_complex const* B, ftn_int ldb, ftn_double_complex const *beta,
                                              ftn_double_complex* C, ftn_int ldc, stream_id sid) const
{
    assert(lda > 0);
    assert(ldb > 0);
    assert(ldc > 0);
    assert(m > 0);
    assert(n > 0);
    assert(k > 0);
    switch (la_) {
        case linalg_t::blas: {
            FORTRAN(zgemm)(&transa, &transb, &m, &n, &k, const_cast<ftn_double_complex*>(alpha),
                           const_cast<ftn_double_complex*>(A), &lda, const_cast<ftn_double_complex*>(B), &ldb,
                           const_cast<ftn_double_complex*>(beta), C, &ldc, (ftn_len)1, (ftn_len)1);
            break;
        }
        case linalg_t::gpublas: {
#if defined(__GPU)
            gpublas::zgemm(transa, transb, m, n, k, reinterpret_cast<acc_complex_double_t const*>(alpha),
                          reinterpret_cast<acc_complex_double_t const*>(A), lda, reinterpret_cast<acc_complex_double_t const*>(B),
                          ldb, reinterpret_cast<acc_complex_double_t const*>(beta),
                          reinterpret_cast<acc_complex_double_t*>(C), ldc, sid());
#else
            throw std::runtime_error("not compiled with GPU blas support!");
#endif
            break;

        }
        case linalg_t::cublasxt: {
#if defined(__GPU) && defined(__CUDA)
            gpublas::xt::zgemm(transa, transb, m, n, k, reinterpret_cast<acc_complex_double_t const*>(alpha),
                              reinterpret_cast<acc_complex_double_t const*>(A), lda,
                              reinterpret_cast<acc_complex_double_t const*>(B), ldb,
                              reinterpret_cast<acc_complex_double_t const*>(beta),
                              reinterpret_cast<acc_complex_double_t*>(C), ldc);
#else
            throw std::runtime_error("not compiled with cublasxt");
#endif
            break;

        }
        default: {
            throw std::runtime_error(linalg_msg_wrong_type);
            break;
        }
    }
}

template<>
inline void
linalg2::gemm<ftn_double>(char transa, char transb, ftn_int m, ftn_int n, ftn_int k, ftn_double const* alpha,
                          sddk::dmatrix<ftn_double> const& A, ftn_int ia, ftn_int ja, sddk::dmatrix<ftn_double> const& B,
                          ftn_int ib, ftn_int jb, ftn_double const* beta, sddk::dmatrix<ftn_double>& C, ftn_int ic, ftn_int jc)
{
    switch (la_) {
        case linalg_t::scalapack: {
#if defined(__SCALAPACK)
            assert(A.ld() != 0);
            assert(B.ld() != 0);
            assert(C.ld() != 0);

            ia++; ja++;
            ib++; jb++;
            ic++; jc++;
            FORTRAN(pdgemm)(&transa, &transb, &m, &n, &k, alpha, A.at(memory_t::host), &ia, &ja, A.descriptor(),
                            B.at(memory_t::host), &ib, &jb, B.descriptor(), beta, C.at(memory_t::host), &ic, &jc, C.descriptor(),
                            (ftn_len)1, (ftn_len)1);
#else
            throw std::runtime_error(linalg_msg_no_scalapack);
#endif
            break;
        }
        default: {
            throw std::runtime_error(linalg_msg_wrong_type);
            break;
        }
    }
}

template<>
inline void
linalg2::gemm<ftn_double_complex>(char transa, char transb, ftn_int m, ftn_int n, ftn_int k,
                                  ftn_double_complex const* alpha, sddk::dmatrix<ftn_double_complex> const& A,
                                  ftn_int ia, ftn_int ja, sddk::dmatrix<ftn_double_complex> const& B,
                                  ftn_int ib, ftn_int jb, ftn_double_complex const* beta,
                                  sddk::dmatrix<ftn_double_complex>& C, ftn_int ic, ftn_int jc)
{
    switch (la_) {
        case linalg_t::scalapack: {
#if defined(__SCALAPACK)
            assert(A.ld() != 0);
            assert(B.ld() != 0);
            assert(C.ld() != 0);

            ia++; ja++;
            ib++; jb++;
            ic++; jc++;
            FORTRAN(pzgemm)(&transa, &transb, &m, &n, &k, alpha, A.at(memory_t::host), &ia, &ja, A.descriptor(),
                            B.at(memory_t::host), &ib, &jb, B.descriptor(), beta, C.at(memory_t::host), &ic, &jc, C.descriptor(),
                            (ftn_len)1, (ftn_len)1);
#else
            throw std::runtime_error(linalg_msg_no_scalapack);
#endif
            break;
        }
        default: {
            throw std::runtime_error(linalg_msg_wrong_type);
            break;
        }
    }
}

template<>
inline void
linalg2::hemm<ftn_double_complex>(char side, char uplo, ftn_int m, ftn_int n, ftn_double_complex const* alpha,
                                  ftn_double_complex const* A, ftn_len lda, ftn_double_complex const* B, ftn_len ldb,
                                  ftn_double_complex const* beta, ftn_double_complex* C, ftn_len ldc)
{
    assert(lda > 0);
    assert(ldb > 0);
    assert(ldc > 0);
    assert(m > 0);
    assert(n > 0);
    switch (la_) {
        case linalg_t::blas: {
            FORTRAN(zhemm)(&side, &uplo, &m, &n, const_cast<ftn_double_complex*>(alpha),
                           const_cast<ftn_double_complex*>(A), &lda, const_cast<ftn_double_complex*>(B), &ldb,
                           const_cast<ftn_double_complex*>(beta), C, &ldc, (ftn_len)1, (ftn_len)1);
            break;
        }
        default: {
            throw std::runtime_error("wrong type of linear algebra library");
            break;
        }
    }
}

template<>
inline void linalg2::ger<ftn_double>(ftn_int m, ftn_int n, ftn_double const* alpha, ftn_double const* x, ftn_int incx,
                                     ftn_double const* y, ftn_int incy, ftn_double* A, ftn_int lda, stream_id sid) const
{
    switch (la_) {
        case linalg_t::blas: {
            FORTRAN(dger)(&m, &n, const_cast<ftn_double*>(alpha), const_cast<ftn_double*>(x), &incx,
                          const_cast<ftn_double*>(y), &incy, A, &lda);
            break;
        }
        case linalg_t::gpublas: {
#if defined(__GPU)
            gpublas::dger(m, n, alpha, x, incx, y, incy, A, lda, sid());
#else
            throw std::runtime_error("not compiled with GPU blas support!");
#endif
            break;
        }
        case linalg_t::cublasxt: {
            throw std::runtime_error("(d,z)ger is not implemented in cublasxt");
            break;
        }
        default: {
            throw std::runtime_error(linalg_msg_wrong_type);
            break;
        }
    }
}

template <>
inline void linalg2::trmm<ftn_double>(char side, char uplo, char transa, ftn_int m, ftn_int n, ftn_double const* alpha,
                                      ftn_double const* A, ftn_int lda, ftn_double* B, ftn_int ldb, stream_id sid) const
{
    switch (la_) {
        case linalg_t::blas: {
            FORTRAN(dtrmm)(&side, &uplo, &transa, "N", &m, &n, const_cast<ftn_double*>(alpha),
                           const_cast<ftn_double*>(A), &lda, B, &ldb, (ftn_len)1, (ftn_len)1, (ftn_len)1, (ftn_len)1);
            break;
        }
        case  linalg_t::gpublas: {
#if defined(__GPU)
            gpublas::dtrmm(side, uplo, transa, 'N', m, n, alpha, A, lda, B, ldb, sid());
#else
            throw std::runtime_error("not compiled with GPU blas support!");
#endif
            break;
        }
        case linalg_t::cublasxt: {
#if defined(__GPU) && defined(__CUDA)
            gpublas::xt::dtrmm(side, uplo, transa, 'N', m, n, alpha, A, lda, B, ldb);
#else
            throw std::runtime_error("not compiled with cublasxt");
#endif
            break;
        }
        default: {
            throw std::runtime_error(linalg_msg_wrong_type);
            break;
        }
    }
}

template <>
inline void linalg2::trmm<ftn_double_complex>(char side, char uplo, char transa, ftn_int m, ftn_int n,
                                              ftn_double_complex const* alpha, ftn_double_complex const* A,
                                              ftn_int lda, ftn_double_complex* B, ftn_int ldb, stream_id sid) const
{
    switch (la_) {
        case linalg_t::blas: {
            FORTRAN(ztrmm)(&side, &uplo, &transa, "N", &m, &n, const_cast<ftn_double_complex*>(alpha),
                           const_cast<ftn_double_complex*>(A), &lda, B, &ldb, (ftn_len)1, (ftn_len)1,
                           (ftn_len)1, (ftn_len)1);
            break;
        }
        case  linalg_t::gpublas: {
#if defined(__GPU)
            gpublas::ztrmm(side, uplo, transa, 'N', m, n, reinterpret_cast<acc_complex_double_t const*>(alpha),
                          reinterpret_cast<acc_complex_double_t const*>(A), lda,
                          reinterpret_cast<acc_complex_double_t*>(B), ldb, sid());
#else
            throw std::runtime_error("not compiled with GPU blas support!");
#endif
            break;
        }
        case linalg_t::cublasxt: {
#if defined(__GPU) && defined(__CUDA)
            gpublas::xt::ztrmm(side, uplo, transa, 'N', m, n, reinterpret_cast<acc_complex_double_t const*>(alpha),
                              reinterpret_cast<acc_complex_double_t const*>(A), lda, reinterpret_cast<acc_complex_double_t*>(B), ldb);
#else
            throw std::runtime_error("not compiled with cublasxt");
#endif
            break;
        }
        default: {
            throw std::runtime_error(linalg_msg_wrong_type);
            break;
        }
    }
}

template<>
inline int linalg2::potrf<ftn_double>(ftn_int n, ftn_double* A, ftn_int lda, ftn_int const* desca) const
{
    switch (la_) {
        case linalg_t::lapack: {
            ftn_int info;
            FORTRAN(dpotrf)("U", &n, A, &lda, &info, (ftn_len)1);
            return info;
            break;
        }
        case linalg_t::magma: {
#if defined(__GPU) && defined(__MAGMA)
            return magma::dpotrf('U', n, A, lda);
#else
            throw std::runtime_error("not compiled with magma");
#endif
            break;
        }
        case linalg_t::scalapack: {
#if defined(__SCALAPACK)
            assert(desca != nullptr);
            ftn_int ia{1};
            ftn_int ja{1};
            ftn_int info;
            FORTRAN(pdpotrf)("U", &n, A, &ia, &ja, const_cast<ftn_int*>(desca), &info, (ftn_len)1);
            return info;
#else
            throw std::runtime_error(linalg_msg_no_scalapack);
#endif
            break;
        }
        default: {
            throw std::runtime_error(linalg_msg_wrong_type);
            break;
        }
    }
    return -1;
}

template<>
inline int linalg2::potrf<ftn_double_complex>(ftn_int n, ftn_double_complex* A, ftn_int lda, ftn_int const* desca) const
{
    switch (la_) {
        case linalg_t::lapack: {
            ftn_int info;
            FORTRAN(zpotrf)("U", &n, A, &lda, &info, (ftn_len)1);
            return info;
            break;
        }
        case linalg_t::scalapack: {
#if defined(__SCALAPACK)
            assert(desca != nullptr);
            ftn_int ia{1};
            ftn_int ja{1};
            ftn_int info;
            FORTRAN(pzpotrf)("U", &n, A, &ia, &ja, const_cast<ftn_int*>(desca), &info, (ftn_len)1);
            return info;
#else
            throw std::runtime_error(linalg_msg_no_scalapack);
#endif
            break;
        }
        case linalg_t::magma: {
#if defined(__GPU) && defined(__MAGMA)
            return magma::zpotrf('U', n, reinterpret_cast<magmaDoubleComplex*>(A), lda);
#else
            throw std::runtime_error("not compiled with magma");
#endif
            break;
        }
        default: {
            throw std::runtime_error(linalg_msg_wrong_type);
            break;
        }
    }
    return -1;
}

template<>
inline int linalg2::trtri<ftn_double>(ftn_int n, ftn_double* A, ftn_int lda, ftn_int const* desca) const
{
    switch (la_) {
        case linalg_t::lapack: {
            ftn_int info;
            FORTRAN(dtrtri)("U", "N", &n, A, &lda, &info, (ftn_len)1, (ftn_len)1);
            return info;
            break;
        }
        case linalg_t::scalapack: {
#if defined(__SCALAPACK)
            assert(desca != nullptr);
            ftn_int ia{1};
            ftn_int ja{1};
            ftn_int info;
            FORTRAN(pdtrtri)("U", "N", &n, A, &ia, &ja, const_cast<ftn_int*>(desca), &info, (ftn_len)1, (ftn_len)1);
            return info;
#else
            throw std::runtime_error(linalg_msg_no_scalapack);
#endif
            break;
        }
        case linalg_t::magma: {
#if defined(__GPU) && defined(__MAGMA)
            return magma::dtrtri('U', n, A, lda);
#else
            throw std::runtime_error("not compiled with magma");
#endif
            break;
        }
        default: {
            throw std::runtime_error(linalg_msg_wrong_type);
            break;
        }
    }
    return -1;
}

template<>
inline int linalg2::trtri<ftn_double_complex>(ftn_int n, ftn_double_complex* A, ftn_int lda, ftn_int const* desca) const
{
    switch (la_) {
        case linalg_t::lapack: {
            ftn_int info;
            FORTRAN(ztrtri)("U", "N", &n, A, &lda, &info, (ftn_len)1, (ftn_len)1);
            return info;
            break;
        }
        case linalg_t::scalapack: {
#if defined(__SCALAPACK)
            assert(desca != nullptr);
            ftn_int ia{1};
            ftn_int ja{1};
            ftn_int info;
            FORTRAN(pztrtri)("U", "N", &n, A, &ia, &ja, const_cast<ftn_int*>(desca), &info, (ftn_len)1, (ftn_len)1);
            return info;
#else
            throw std::runtime_error(linalg_msg_no_scalapack);
#endif
            break;
        }
        case linalg_t::magma: {
#if defined(__GPU) && defined(__MAGMA)
            return magma::ztrtri('U', n, reinterpret_cast<magmaDoubleComplex*>(A), lda);
#else
            throw std::runtime_error("not compiled with magma");
#endif
            break;
        }
        default: {
            throw std::runtime_error(linalg_msg_wrong_type);
            break;
        }
    }
    return -1;
}

template<>
inline int linalg2::gtsv<ftn_double>(ftn_int n, ftn_int nrhs, ftn_double* dl, ftn_double* d, ftn_double* du,
                                     ftn_double* b, ftn_int ldb) const
{
    switch (la_) {
        case linalg_t::lapack: {
            ftn_int info;
            FORTRAN(dgtsv)(&n, &nrhs, dl, d, du, b, &ldb, &info);
            return info;
            break;
        }
        default: {
            throw std::runtime_error(linalg_msg_wrong_type);
            break;
        }
    }
    return -1;
}

template<>
inline int linalg2::gtsv<ftn_double_complex>(ftn_int n, ftn_int nrhs, ftn_double_complex* dl, ftn_double_complex* d,
                                             ftn_double_complex* du, ftn_double_complex* b, ftn_int ldb) const
{
    switch (la_) {
        case linalg_t::lapack: {
            ftn_int info;
            FORTRAN(zgtsv)(&n, &nrhs, dl, d, du, b, &ldb, &info);
            return info;
            break;
        }
        default: {
            throw std::runtime_error(linalg_msg_wrong_type);
            break;
        }
    }
    return -1;
}

template<>
inline int linalg2::gesv<ftn_double>(ftn_int n, ftn_int nrhs, ftn_double* A, ftn_int lda, ftn_double* B, ftn_int ldb) const
{
    switch (la_) {
        case linalg_t::lapack: {
            ftn_int info;
            std::vector<ftn_int> ipiv(n);
            FORTRAN(dgesv)(&n, &nrhs, A, &lda, &ipiv[0], B, &ldb, &info);
            return info;
            break;
        }
        default: {
            throw std::runtime_error(linalg_msg_wrong_type);
            break;
        }
    }
    return -1;
}

template<>
inline int linalg2::gesv<ftn_double_complex>(ftn_int n, ftn_int nrhs, ftn_double_complex* A, ftn_int lda,
                                             ftn_double_complex* B, ftn_int ldb) const
{
    switch (la_) {
        case linalg_t::lapack: {
            ftn_int info;
            std::vector<ftn_int> ipiv(n);
            FORTRAN(zgesv)(&n, &nrhs, A, &lda, &ipiv[0], B, &ldb, &info);
            return info;
            break;
        }
        default: {
            throw std::runtime_error(linalg_msg_wrong_type);
            break;
        }
    }
    return -1;
}

// LU factorization, double
template<>
inline int linalg2::getrf<ftn_double>(ftn_int m, ftn_int n, ftn_double* A, ftn_int lda, ftn_int* ipiv) const
{
    switch (la_) {
        case linalg_t::lapack: {
            ftn_int info;
            FORTRAN(dgetrf)(&m, &n, A, &lda, ipiv, &info);
            return info;
            break;
        }
        default: {
            throw std::runtime_error(linalg_msg_wrong_type);
            break;
        }
    }
    return -1;
}

// LU factorization, double_complex
template<>
inline int linalg2::getrf<ftn_double_complex>(ftn_int m, ftn_int n, ftn_double_complex* A, ftn_int lda, ftn_int* ipiv) const
{
    switch (la_) {
        case linalg_t::lapack: {
            ftn_int info;
            FORTRAN(zgetrf)(&m, &n, A, &lda, ipiv, &info);
            return info;
            break;
        }
        default: {
            throw std::runtime_error(linalg_msg_wrong_type);
            break;
        }
    }
    return -1;
}

template<>
inline int linalg2::getrf<ftn_double_complex>(ftn_int m, ftn_int n, dmatrix<ftn_double_complex>& A,
                                              ftn_int ia, ftn_int ja, ftn_int* ipiv) const
{
    switch (la_) {
        case linalg_t::scalapack: {
#if defined (__SCALAPACK)
            ftn_int info;
            ia++;
            ja++;
            FORTRAN(pzgetrf)(&m, &n, A.at(memory_t::host), &ia, &ja, const_cast<int*>(A.descriptor()), ipiv, &info);
            return info;
#else
            throw std::runtime_error(linalg_msg_no_scalapack);
#endif
            break;
        }
        default: {
            throw std::runtime_error(linalg_msg_wrong_type);
            break;
        }
    }
    return -1;
}

template<>
inline void linalg2::tranu<ftn_double_complex>(ftn_int m, ftn_int n, sddk::dmatrix<ftn_double_complex>& A,
    ftn_int ia, ftn_int ja, sddk::dmatrix<ftn_double_complex>& C, ftn_int ic, ftn_int jc) const
{
    switch (la_) {
        case linalg_t::scalapack: {
#if defined(__SCALAPACK)
            ia++; ja++;
            ic++; jc++;

            FORTRAN(pztranu)(&m, &n, const_cast<ftn_double_complex*>(&linalg_const<ftn_double_complex>::one()),
                             A.at(memory_t::host), &ia, &ja, A.descriptor(),
                             const_cast<ftn_double_complex*>(&linalg_const<ftn_double_complex>::zero()),
                             C.at(memory_t::host), &ic, &jc, C.descriptor());
#else
            throw std::runtime_error(linalg_msg_no_scalapack);
#endif
            break;
        }
        default: {
            throw std::runtime_error(linalg_msg_wrong_type);
            break;
        }
    }
}

template<>
inline void linalg2::tranc<ftn_double_complex>(ftn_int m, ftn_int n, sddk::dmatrix<ftn_double_complex>& A,
    ftn_int ia, ftn_int ja, sddk::dmatrix<ftn_double_complex>& C, ftn_int ic, ftn_int jc) const
{
    switch (la_) {
        case linalg_t::scalapack: {
#if defined(__SCALAPACK)
            ia++; ja++;
            ic++; jc++;

            FORTRAN(pztranc)(&m, &n, const_cast<ftn_double_complex*>(&linalg_const<ftn_double_complex>::one()),
                             A.at(memory_t::host), &ia, &ja, A.descriptor(),
                             const_cast<ftn_double_complex*>(&linalg_const<ftn_double_complex>::zero()),
                             C.at(memory_t::host), &ic, &jc, C.descriptor());
#else
            throw std::runtime_error(linalg_msg_no_scalapack);
#endif
            break;
        }
        default: {
            throw std::runtime_error(linalg_msg_wrong_type);
            break;
        }
    }
}

template <>
inline void linalg2::tranu<ftn_double>(ftn_int m, ftn_int n, sddk::dmatrix<ftn_double>& A, ftn_int ia, ftn_int ja,
    sddk::dmatrix<ftn_double>& C, ftn_int ic, ftn_int jc) const
{
    switch (la_) {
        case linalg_t::scalapack: {
#if defined(__SCALAPACK)
            ia++; ja++;
            ic++; jc++;

            FORTRAN(pdtran)(&m, &n, const_cast<ftn_double*>(&linalg_const<ftn_double>::one()), A.at(memory_t::host),
                            &ia, &ja, A.descriptor(), const_cast<ftn_double*>(&linalg_const<ftn_double>::zero()),
                            C.at(memory_t::host), &ic, &jc, C.descriptor());
#else
            throw std::runtime_error(linalg_msg_no_scalapack);
#endif
            break;
        }
        default: {
            throw std::runtime_error(linalg_msg_wrong_type);
            break;
        }
    }
}

template <>
inline void linalg2::tranc<ftn_double>(ftn_int m, ftn_int n, sddk::dmatrix<ftn_double>& A, ftn_int ia, ftn_int ja,
    sddk::dmatrix<ftn_double>& C, ftn_int ic, ftn_int jc) const
{
    switch (la_) {
        case linalg_t::scalapack: {
#if defined(__SCALAPACK)
            ia++; ja++;
            ic++; jc++;

            FORTRAN(pdtran)(&m, &n, const_cast<ftn_double*>(&linalg_const<ftn_double>::one()), A.at(memory_t::host),
                            &ia, &ja, A.descriptor(), const_cast<ftn_double*>(&linalg_const<ftn_double>::zero()),
                            C.at(memory_t::host), &ic, &jc, C.descriptor());
#else
            throw std::runtime_error(linalg_msg_no_scalapack);
#endif
            break;
        }
        default: {
            throw std::runtime_error(linalg_msg_wrong_type);
            break;
        }
    }
}

/// Linear algebra interface class.
template <device_t pu>
class linalg;

template<>
class linalg<device_t::CPU>: public linalg_base
{
    public:

        /// General matrix-matrix multiplication.
        /** Compute C = alpha * op(A) * op(B) + beta * op(C) with raw pointers. */
        template <typename T>
        static void gemm(int transa, int transb, ftn_int m, ftn_int n, ftn_int k, T alpha, T const* A, ftn_int lda,
                         T const* B, ftn_int ldb, T beta, T* C, ftn_int ldc);

        /// Compute C = op(A) * op(B) operation with raw pointers.
        template <typename T>
        static void gemm(int transa, int transb, ftn_int m, ftn_int n, ftn_int k, T const* A, ftn_int lda, T const* B, ftn_int ldb,
                         T* C, ftn_int ldc)
        {
            auto one = linalg_const<T>::one();
            auto zero = linalg_const<T>::zero();
            gemm(transa, transb, m, n, k, one, A, lda, B, ldb, zero, C, ldc);
        }

        /// U*D*U^H factorization of hermitian matrix
        template <typename T>
        static ftn_int hetrf(ftn_int n, T* A, ftn_int lda, ftn_int* ipiv);

        template <typename T>
        static ftn_int getri(ftn_int n, T* A, ftn_int lda, ftn_int* ipiv);

        template <typename T>
        static ftn_int hetri(ftn_int n, T* A, ftn_int lda, ftn_int* ipiv);

        /// Invert a general matrix.
        template <typename T>
        static void geinv(ftn_int n, matrix<T>& A);

        /// Invert a general distributed matrix.
        template <typename T>
        static void geinv(ftn_int n, dmatrix<T>& A);

        template <typename T>
        static ftn_int sytrf(ftn_int n, T* A, ftn_int lda, ftn_int* ipiv);

        template <typename T>
        static ftn_int sytri(ftn_int n, T* A, ftn_int lda, ftn_int* ipiv);

        template <typename T>
        static void syinv(ftn_int n, matrix<T>& A);

        /// Invert a hermitian matrix.
        template <typename T>
        static void heinv(ftn_int n, matrix<T>& A);

        template <typename T>
        static ftn_int getri(ftn_int n, dmatrix<T>& A, ftn_int ia, ftn_int ja, ftn_int* ipiv);

        template <typename T>
        static void gemr2d(ftn_int m, ftn_int n, dmatrix<T>& A, ftn_int ia, ftn_int ja,
                           dmatrix<T>& B, ftn_int ib, ftn_int jb, ftn_int gcontext);

        template <typename T>
        static void geqrf(ftn_int m, ftn_int n, dmatrix<T>& A, ftn_int ia, ftn_int ja);
};

#if defined(__GPU)
template<>
class linalg<device_t::GPU>: public linalg_base
{
    public:

        template<typename T>
        static void gemv(int trans, ftn_int m, ftn_int n, T* alpha, T* A, ftn_int lda, T* x, ftn_int incx,
                         T* beta, T* y, ftn_int incy, int stream_id);

        template <typename T>
        static void gemm(int transa, int transb, ftn_int m, ftn_int n, ftn_int k, T const* alpha, T const* A, ftn_int lda,
                         T const* B, ftn_int ldb, T const* beta, T* C, ftn_int ldc, int stream_id = -1);

        template <typename T>
        static void gemm(int transa, int transb, ftn_int m, ftn_int n, ftn_int k, T const* A, ftn_int lda,
                         T const* B, ftn_int ldb, T* C, ftn_int ldc, int stream_id = -1)
        {
            T const& alpha = linalg_const<T>::one();
            T const& beta = linalg_const<T>::zero();
            gemm(transa, transb, m, n, k, const_cast<T*>(&alpha), A, lda, B, ldb, const_cast<T*>(&beta), C, ldc, stream_id);
        }

        template <typename T>
        static void gemm(int transa, int transb, ftn_int m, ftn_int n, ftn_int k, matrix<T> const& A, matrix<T> const& B,
                         matrix<T>& C, int stream_id = -1)
        {
            gemm(transa, transb, m, n, k, A.at(memory_t::device), A.ld(), B.at(memory_t::device), B.ld(), C.at(memory_t::device), C.ld(), stream_id);
        }

        template <typename T>
        static void gemm(int transa, int transb, ftn_int m, ftn_int n, ftn_int k, const T *alpha, matrix<T> const& A, matrix<T> const& B, const T *beta,
                         matrix<T>& C, int stream_id = -1)
        {
            gemm(transa, transb, m, n, k, alpha, A.at(memory_t::device), A.ld(), B.at(memory_t::device), B.ld(), beta, C.at(memory_t::device), C.ld(), stream_id);
        }
};
#endif

// C = alpha * op(A) * op(B) + beta * op(C), double
template<>
inline void linalg<device_t::CPU>::gemm<ftn_double>(int transa, int transb, ftn_int m, ftn_int n, ftn_int k,
                                                    ftn_double alpha,
                                                    ftn_double const* A, ftn_int lda,
                                                    ftn_double const* B, ftn_int ldb,
                                                    ftn_double beta,
                                                    ftn_double* C, ftn_int ldc)
{
    assert(lda > 0);
    assert(ldb > 0);
    assert(ldc > 0);
    assert(m > 0);
    assert(n > 0);
    assert(k > 0);

    const char *trans[] = {"N", "T", "C"};

    FORTRAN(dgemm)(trans[transa], trans[transb], &m, &n, &k, &alpha, const_cast<ftn_double*>(A), &lda, const_cast<ftn_double*>(B), &ldb, &beta, C, &ldc,
                   (ftn_len)1, (ftn_len)1);
}

// C = alpha * op(A) * op(B) + beta * op(C), double_complex
template<>
inline void linalg<device_t::CPU>::gemm<ftn_double_complex>(int transa, int transb, ftn_int m, ftn_int n, ftn_int k,
                                                            ftn_double_complex alpha,
                                                            ftn_double_complex const* A, ftn_int lda,
                                                            ftn_double_complex const* B, ftn_int ldb,
                                                            ftn_double_complex beta,
                                                            ftn_double_complex* C, ftn_int ldc)
{
    assert(lda > 0);
    assert(ldb > 0);
    assert(ldc > 0);
    assert(m > 0);
    assert(n > 0);
    assert(k > 0);

    const char *trans[] = {"N", "T", "C"};

    FORTRAN(zgemm)(trans[transa], trans[transb], &m, &n, &k, &alpha, const_cast<ftn_double_complex*>(A), &lda, const_cast<ftn_double_complex*>(B), &ldb, &beta, C, &ldc,
                   (ftn_len)1, (ftn_len)1);
}


// Inversion of LU factorized matrix, double
template<>
inline ftn_int linalg<device_t::CPU>::getri<ftn_double>(ftn_int n, ftn_double* A, ftn_int lda, ftn_int* ipiv)
{
    ftn_int nb = ilaenv(1, "dgetri", "U", n, -1, -1, -1);
    ftn_int lwork = n * nb;
    std::vector<ftn_double> work(lwork);

    int32_t info;
    FORTRAN(dgetri)(&n, A, &lda, ipiv, &work[0], &lwork, &info);
    return info;
}

// Inversion of LU factorized matrix, double_complex
template<>
inline ftn_int linalg<device_t::CPU>::getri<ftn_double_complex>(ftn_int n, ftn_double_complex* A, ftn_int lda, ftn_int* ipiv)
{
    ftn_int nb = ilaenv(1, "zgetri", "U", n, -1, -1, -1);
    ftn_int lwork = n * nb;
    std::vector<ftn_double_complex> work(lwork);

    int32_t info;
    FORTRAN(zgetri)(&n, A, &lda, ipiv, &work[0], &lwork, &info);
    return info;
}

// Inversion of general matrix, double
template <>
inline void linalg<device_t::CPU>::geinv<ftn_double>(ftn_int n, matrix<ftn_double>& A)
{
    std::vector<int> ipiv(n);
    int info = linalg2(linalg_t::lapack).getrf(n, n, A.at(memory_t::host), A.ld(), &ipiv[0]);
    if (info)
    {
        std::printf("getrf returned %i\n", info);
        exit(-1);
    }

    info = getri(n, A.at(memory_t::host), A.ld(), &ipiv[0]);
    if (info)
    {
        std::printf("getri returned %i\n", info);
        exit(-1);
    }
}

// Inversion of general matrix, double_complex
template <>
inline void linalg<device_t::CPU>::geinv<ftn_double_complex>(ftn_int n, matrix<ftn_double_complex>& A)
{
    std::vector<int> ipiv(n);
    int info = linalg2(linalg_t::lapack).getrf(n, n, A.at(memory_t::host), A.ld(), &ipiv[0]);
    if (info)
    {
        std::printf("getrf returned %i\n", info);
        exit(-1);
    }

    info = getri(n, A.at(memory_t::host), A.ld(), &ipiv[0]);
    if (info)
    {
        std::printf("getri returned %i\n", info);
        exit(-1);
    }
}

template<>
inline ftn_int linalg<device_t::CPU>::hetrf<ftn_double_complex>(ftn_int n, ftn_double_complex* A, ftn_int lda, ftn_int* ipiv)
{
    ftn_int nb = ilaenv(1, "zhetrf", "U", n, -1, -1, -1);
    ftn_int lwork = n * nb;
    std::vector<ftn_double_complex> work(lwork);

    ftn_int info;
    FORTRAN(zhetrf)("U", &n, A, &lda, ipiv, &work[0], &lwork, &info, (ftn_len)1);
    return info;
}

template<>
inline ftn_int linalg<device_t::CPU>::hetri<ftn_double_complex>(ftn_int n, ftn_double_complex* A, ftn_int lda, ftn_int* ipiv)
{
    std::vector<ftn_double_complex> work(n);
    ftn_int info;
    FORTRAN(zhetri)("U", &n, A, &lda, ipiv, &work[0], &info, (ftn_len)1);
    return info;
}

// Inversion of hermitian matrix, double_complex
template <>
inline void linalg<device_t::CPU>::heinv<ftn_double_complex>(ftn_int n, matrix<ftn_double_complex>& A)
{
    std::vector<int> ipiv(n);
    int info = hetrf(n, A.at(memory_t::host), A.ld(), &ipiv[0]);
    if (info) {
        std::printf("hetrf returned %i\n", info);
        exit(-1);
    }

    info = hetri(n, A.at(memory_t::host), A.ld(), &ipiv[0]);
    if (info) {
        std::printf("hetri returned %i\n", info);
        exit(-1);
    }
}

template<>
inline ftn_int linalg<device_t::CPU>::sytrf<ftn_double>(ftn_int n, ftn_double* A, ftn_int lda, ftn_int* ipiv)
{
    ftn_int nb = ilaenv(1, "dsytrf", "U", n, -1, -1, -1);
    ftn_int lwork = n * nb;
    std::vector<ftn_double> work(lwork);

    ftn_int info;
    FORTRAN(dsytrf)("U", &n, A, &lda, ipiv, &work[0], &lwork, &info, (ftn_len)1);
    return info;
}

template<>
inline ftn_int linalg<device_t::CPU>::sytri<ftn_double>(ftn_int n, ftn_double* A, ftn_int lda, ftn_int* ipiv)
{
    std::vector<ftn_double> work(n);
    ftn_int info;
    FORTRAN(dsytri)("U", &n, A, &lda, ipiv, &work[0], &info, (ftn_len)1);
    return info;
}

template <>
inline void linalg<device_t::CPU>::syinv<ftn_double>(ftn_int n, matrix<ftn_double>& A)
{
    std::vector<int> ipiv(n);
    int info = sytrf(n, A.at(memory_t::host), A.ld(), &ipiv[0]);
    if (info)
    {
        std::printf("sytrf returned %i\n", info);
        exit(-1);
    }

    info = sytri(n, A.at(memory_t::host), A.ld(), &ipiv[0]);
    if (info)
    {
        std::printf("sytri returned %i\n", info);
        exit(-1);
    }
}

#ifdef __SCALAPACK

template<>
inline ftn_int linalg<device_t::CPU>::getri<ftn_double_complex>(ftn_int n, dmatrix<ftn_double_complex>& A, ftn_int ia, ftn_int ja,
                                                      ftn_int* ipiv)
{
    ftn_int info;
    ia++;
    ja++;


    ftn_int lwork, liwork, i;
    ftn_double_complex z;
    i = -1;
    /* query work sizes */
    FORTRAN(pzgetri)(&n, A.at(memory_t::host), &ia, &ja, const_cast<int*>(A.descriptor()), &ipiv[0], &z, &i, &liwork, &i, &info);

    lwork = (int)real(z) + 1;
    std::vector<ftn_double_complex> work(lwork);
    std::vector<ftn_int> iwork(liwork);

    FORTRAN(pzgetri)(&n, A.at(memory_t::host), &ia, &ja, const_cast<int*>(A.descriptor()), &ipiv[0], &work[0], &lwork, &iwork[0], &liwork, &info);

    return info;
}

template<>
inline void linalg<device_t::CPU>::geinv<ftn_double_complex>(ftn_int n, dmatrix<ftn_double_complex>& A)
{
    std::vector<ftn_int> ipiv(A.num_rows_local() + A.bs_row());
    ftn_int info = linalg2(linalg_t::lapack).getrf(n, n, A, 0, 0, &ipiv[0]);
    if (info) {
        std::printf("getrf returned %i\n", info);
        exit(-1);
    }

    info = getri(n, A, 0, 0, &ipiv[0]);
    if (info) {
        std::printf("getri returned %i\n", info);
        exit(-1);
    }
}

template <>
inline void linalg<device_t::CPU>::gemr2d(ftn_int m, ftn_int n, dmatrix<ftn_double_complex>& A, ftn_int ia, ftn_int ja,
                                dmatrix<ftn_double_complex>& B, ftn_int ib, ftn_int jb, ftn_int gcontext)
{
    ia++; ja++;
    ib++; jb++;
    FORTRAN(pzgemr2d)(&m, &n, A.at(memory_t::host), &ia, &ja, A.descriptor(), B.at(memory_t::host), &ib, &jb, B.descriptor(), &gcontext);
}

template <>
inline void linalg<device_t::CPU>::geqrf<ftn_double_complex>(ftn_int m, ftn_int n, dmatrix<ftn_double_complex>& A, ftn_int ia, ftn_int ja)
{
    ia++; ja++;
    ftn_int lwork = -1;
    ftn_double_complex z;
    ftn_int info;
    FORTRAN(pzgeqrf)(&m, &n, A.at(memory_t::host), &ia, &ja, const_cast<int*>(A.descriptor()), &z, &z, &lwork, &info);
    lwork = static_cast<int>(z.real() + 1);
    std::vector<ftn_double_complex> work(lwork);
    std::vector<ftn_double_complex> tau(std::max(m, n));
    FORTRAN(pzgeqrf)(&m, &n, A.at(memory_t::host), &ia, &ja, const_cast<int*>(A.descriptor()), tau.data(), work.data(), &lwork, &info);
}

template <>
inline void linalg<device_t::CPU>::geqrf<ftn_double>(ftn_int m, ftn_int n, dmatrix<ftn_double>& A, ftn_int ia, ftn_int ja)
{
    ia++; ja++;
    ftn_int lwork = -1;
    ftn_double z;
    ftn_int info;
    FORTRAN(pdgeqrf)(&m, &n, A.at(memory_t::host), &ia, &ja, const_cast<int*>(A.descriptor()), &z, &z, &lwork, &info);
    lwork = static_cast<int>(z + 1);
    std::vector<ftn_double> work(lwork);
    std::vector<ftn_double> tau(std::max(m, n));
    FORTRAN(pdgeqrf)(&m, &n, A.at(memory_t::host), &ia, &ja, const_cast<int*>(A.descriptor()), tau.data(), work.data(), &lwork, &info);
}

#else
template <>
inline void linalg<device_t::CPU>::geqrf<ftn_double_complex>(ftn_int m, ftn_int n, dmatrix<ftn_double_complex>& A, ftn_int ia, ftn_int ja)
{
    ftn_int lwork = -1;
    ftn_double_complex z;
    ftn_int info;
    ftn_int lda = A.ld();
    FORTRAN(zgeqrf)(&m, &n, A.at(memory_t::host, ia, ja), &lda, &z, &z, &lwork, &info);
    lwork = static_cast<int>(z.real() + 1);
    std::vector<ftn_double_complex> work(lwork);
    std::vector<ftn_double_complex> tau(std::max(m, n));
    FORTRAN(zgeqrf)(&m, &n, A.at(memory_t::host, ia, ja), &lda, tau.data(), work.data(), &lwork, &info);
}

template <>
inline void linalg<device_t::CPU>::geqrf<ftn_double>(ftn_int m, ftn_int n, dmatrix<ftn_double>& A, ftn_int ia, ftn_int ja)
{
    ftn_int lwork = -1;
    ftn_double z;
    ftn_int info;
    ftn_int lda = A.ld();
    FORTRAN(dgeqrf)(&m, &n, A.at(memory_t::host, ia, ja), &lda, &z, &z, &lwork, &info);
    lwork = static_cast<int>(z + 1);
    std::vector<ftn_double> work(lwork);
    std::vector<ftn_double> tau(std::max(m, n));
    FORTRAN(dgeqrf)(&m, &n, A.at(memory_t::host, ia, ja), &lda, tau.data(), work.data(), &lwork, &info);
}

template<>
inline void linalg<device_t::CPU>::gemm<ftn_double_complex>(int transa, int transb, ftn_int m, ftn_int n, ftn_int k,
                                                  ftn_double_complex alpha,
                                                  dmatrix<ftn_double_complex>& A, ftn_int ia, ftn_int ja,
                                                  dmatrix<ftn_double_complex>& B, ftn_int ib, ftn_int jb,
                                                  ftn_double_complex beta,
                                                  dmatrix<ftn_double_complex>& C, ftn_int ic, ftn_int jc)
{
    gemm(transa, transb, m, n, k, alpha, A.at(memory_t::host, ia, ja), A.ld(), B.at(memory_t::host, ib, jb), B.ld(),
         beta, C.at(memory_t::host, ic, jc), C.ld());
}

template<>
inline void linalg<device_t::CPU>::gemm<ftn_double_complex>(int transa, int transb, ftn_int m, ftn_int n, ftn_int k,
                                                  ftn_double_complex alpha,
                                                  dmatrix<ftn_double_complex>& A, dmatrix<ftn_double_complex>& B,
                                                  ftn_double_complex beta, dmatrix<ftn_double_complex>& C)
{
    gemm(transa, transb, m, n, k, alpha, A.at(memory_t::host), A.ld(), B.at(memory_t::host), B.ld(), beta, C.at(memory_t::host), C.ld());
}

template<>
inline void linalg<device_t::CPU>::gemm<ftn_double>(int transa, int transb, ftn_int m, ftn_int n, ftn_int k,
                                          ftn_double alpha,
                                          dmatrix<ftn_double>& A, ftn_int ia, ftn_int ja,
                                          dmatrix<ftn_double>& B, ftn_int ib, ftn_int jb,
                                          ftn_double beta,
                                          dmatrix<ftn_double>& C, ftn_int ic, ftn_int jc)
{
    gemm(transa, transb, m, n, k, alpha, A.at(memory_t::host, ia, ja), A.ld(), B.at(memory_t::host, ib, jb), B.ld(),
         beta, C.at(memory_t::host, ic, jc), C.ld());
}

template<>
inline void linalg<device_t::CPU>::gemm<ftn_double>(int transa, int transb, ftn_int m, ftn_int n, ftn_int k,
                                          ftn_double alpha,
                                          dmatrix<ftn_double>& A, dmatrix<ftn_double>& B,
                                          ftn_double beta, dmatrix<ftn_double>& C)
{
    gemm(transa, transb, m, n, k, alpha, A.at(memory_t::host), A.ld(), B.at(memory_t::host), B.ld(), beta, C.at(memory_t::host), C.ld());
}
#endif

#ifdef __GPU
template<>
inline void linalg<device_t::GPU>::gemv<ftn_double_complex>(int trans__, ftn_int m, ftn_int n, ftn_double_complex* alpha,
                                                            ftn_double_complex* A, ftn_int lda, ftn_double_complex* x, ftn_int incx,
                                                            ftn_double_complex* beta, ftn_double_complex* y, ftn_int incy,
                                                            int stream_id)
{
    assert(_local::is_set_device_id());
    const char trans[] = {'N', 'T', 'C'};
    gpublas::zgemv(trans[trans__], m, n, (acc_complex_double_t*)alpha, (acc_complex_double_t*)A, lda, (acc_complex_double_t*)x, incx, (acc_complex_double_t*)beta, (acc_complex_double_t*)y, incy, stream_id);
}

// Generic interface to zgemm
template<>
inline void linalg<device_t::GPU>::gemm<ftn_double_complex>(int transa__, int transb__, ftn_int m, ftn_int n, ftn_int k,
                                                            ftn_double_complex const* alpha, ftn_double_complex const* A, ftn_int lda,
                                                            ftn_double_complex const* B, ftn_int ldb, ftn_double_complex const* beta,
                                                            ftn_double_complex* C, ftn_int ldc, int stream_id)
{
    assert(_local::is_set_device_id());
    assert(lda > 0);
    assert(ldb > 0);
    assert(ldc > 0);
    assert(m > 0);
    assert(n > 0);
    assert(k > 0);
    const char trans[] = {'N', 'T', 'C'};
    gpublas::zgemm(trans[transa__], trans[transb__], m, n, k, (acc_complex_double_t*)alpha, (acc_complex_double_t*)A, lda, (acc_complex_double_t*)B, ldb, (acc_complex_double_t*)beta, (acc_complex_double_t*)C, ldc, stream_id);
}

// Generic interface to dgemm
template<>
inline void linalg<device_t::GPU>::gemm<ftn_double>(int transa__, int transb__, ftn_int m, ftn_int n, ftn_int k,
                                                    ftn_double const* alpha, ftn_double const* A, ftn_int lda,
                                                    ftn_double const* B, ftn_int ldb, ftn_double const* beta,
                                                    ftn_double* C, ftn_int ldc, int stream_id)
{
    assert(_local::is_set_device_id());
    assert(lda > 0);
    assert(ldb > 0);
    assert(ldc > 0);
    assert(m > 0);
    assert(n > 0);
    assert(k > 0);
    const char trans[] = {'N', 'T', 'C'};
    gpublas::dgemm(trans[transa__], trans[transb__], m, n, k, alpha, A, lda, B, ldb, beta, C, ldc, stream_id);
}

<<<<<<< HEAD
=======
//template <>
//inline ftn_int linalg<device_t::GPU>::trtri<ftn_double>(ftn_int n,
//                                              ftn_double* A,
//                                              ftn_int lda)
//{
//    #ifdef __MAGMA
//    return magma::dtrtri('U', n, A, lda);
//    #else
//    std::printf("not compiled with MAGMA support\n");
//    raise(SIGTERM);
//    #endif
//    return -1;
//}
//
//template <>
//inline ftn_int linalg<device_t::GPU>::trtri<ftn_double_complex>(ftn_int n,
//                                                      ftn_double_complex* A,
//                                                      ftn_int lda)
//{
//    #ifdef __MAGMA
//    return magma::ztrtri('U', n, (magmaDoubleComplex*)A, lda);
//    #else
//    std::printf("not compiled with MAGMA support\n");
//    raise(SIGTERM);
//    #endif
//    return -1;
//}

//template <>
//inline void linalg<device_t::GPU>::trmm<ftn_double>(char side,
//                                                    char uplo,
//                                                    char transa,
//                                                    ftn_int m,
//                                                    ftn_int n,
//                                                    ftn_double* alpha,
//                                                    ftn_double* A,
//                                                    ftn_int lda,
//                                                    ftn_double* B,
//                                                    ftn_int ldb)
//{
//    assert(_local::is_set_device_id());
//    gpublas::dtrmm(side, uplo, transa, 'N', m, n, alpha, A, lda, B, ldb, -1);
//}

//template <>
//inline void linalg<device_t::GPU>::trmm<ftn_double_complex>(char side,
//                                                            char uplo,
//                                                            char transa,
//                                                            ftn_int m,
//                                                            ftn_int n,
//                                                            ftn_double_complex* alpha,
//                                                            ftn_double_complex* A,
//                                                            ftn_int lda,
//                                                            ftn_double_complex* B,
//                                                            ftn_int ldb)
//{
//    assert(_local::is_set_device_id());
//    gpublas::ztrmm(side, uplo, transa, 'N', m, n, (acc_complex_double_t*)alpha, (acc_complex_double_t*)A, lda,
//                   (acc_complex_double_t*)B, ldb, -1);
//}
//
//template <>
//inline void linalg<device_t::GPU>::axpy<ftn_double_complex>(ftn_int n__,
//                                                            ftn_double_complex const* alpha__,
//                                                            ftn_double_complex const* x__,
//                                                            ftn_int incx__,
//                                                            ftn_double_complex* y__,
//                                                            ftn_int incy__)
//{
//    assert(_local::is_set_device_id());
//    gpublas::zaxpy(n__, (acc_complex_double_t const*)alpha__, (acc_complex_double_t*)x__, incx__,
//                   (acc_complex_double_t*)y__, incy__);
//}
>>>>>>> 2b2e63f6
#endif // GPU

template <typename T>
inline void check_hermitian(const std::string& name, matrix<T> const& mtrx, int n = -1)
{
    assert(mtrx.size(0) == mtrx.size(1));

    double maxdiff = 0.0;
    int i0 = -1;
    int j0 = -1;

    if (n == -1) {
        n = static_cast<int>(mtrx.size(0));
    }

    for (int i = 0; i < n; i++) {
        for (int j = 0; j < n; j++) {
            double diff = std::abs(mtrx(i, j) - std::conj(mtrx(j, i)));
            if (diff > maxdiff) {
                maxdiff = diff;
                i0 = i;
                j0 = j;
            }
        }
    }

    if (maxdiff > 1e-10) {
        std::stringstream s;
        s << name << " is not a symmetric or hermitian matrix" << std::endl
          << "  maximum error: i, j : " << i0 << " " << j0 << " diff : " << maxdiff;

        WARNING(s);
    }
}

template <typename T>
inline double check_hermitian(dmatrix<T>& mtrx__, int n__)
{
    double max_diff{0};
#ifdef __SCALAPACK
    dmatrix<T> tmp(n__, n__, mtrx__.blacs_grid(), mtrx__.bs_row(), mtrx__.bs_col());
    linalg2(linalg_t::scalapack).tranc(n__, n__, mtrx__, 0, 0, tmp, 0, 0);
    for (int i = 0; i < tmp.num_cols_local(); i++) {
        for (int j = 0; j < tmp.num_rows_local(); j++) {
            max_diff = std::max(max_diff, std::abs(mtrx__(j, i) - tmp(j, i)));
        }
    }
    mtrx__.blacs_grid().comm().template allreduce<double, mpi_op_t::max>(&max_diff, 1);
#else
    for (int i = 0; i < n__; i++) {
        for (int j = 0; j < n__; j++) {
            max_diff = std::max(max_diff, std::abs(mtrx__(j, i) - std::conj(mtrx__(i, j))));
        }
    }
#endif
    return max_diff;
}

template <typename T>
inline double check_identity(dmatrix<T>& mtrx__, int n__)
{
    double max_diff{0};
    for (int i = 0; i < mtrx__.num_cols_local(); i++) {
        int icol = mtrx__.icol(i);
        for (int j = 0; j < mtrx__.num_rows_local(); j++) {
            int jrow = mtrx__.irow(j);
            if (icol == jrow) {
                max_diff = std::max(max_diff, std::abs(mtrx__(j, i) - 1.0));
            } else {
                max_diff = std::max(max_diff, std::abs(mtrx__(j, i)));
            }
        }
    }
    mtrx__.comm().template allreduce<double, mpi_op_t::max>(&max_diff, 1);
    return max_diff;
}

} // namespace sddk

#endif // __LINALG_HPP__<|MERGE_RESOLUTION|>--- conflicted
+++ resolved
@@ -1334,82 +1334,6 @@
     gpublas::dgemm(trans[transa__], trans[transb__], m, n, k, alpha, A, lda, B, ldb, beta, C, ldc, stream_id);
 }
 
-<<<<<<< HEAD
-=======
-//template <>
-//inline ftn_int linalg<device_t::GPU>::trtri<ftn_double>(ftn_int n,
-//                                              ftn_double* A,
-//                                              ftn_int lda)
-//{
-//    #ifdef __MAGMA
-//    return magma::dtrtri('U', n, A, lda);
-//    #else
-//    std::printf("not compiled with MAGMA support\n");
-//    raise(SIGTERM);
-//    #endif
-//    return -1;
-//}
-//
-//template <>
-//inline ftn_int linalg<device_t::GPU>::trtri<ftn_double_complex>(ftn_int n,
-//                                                      ftn_double_complex* A,
-//                                                      ftn_int lda)
-//{
-//    #ifdef __MAGMA
-//    return magma::ztrtri('U', n, (magmaDoubleComplex*)A, lda);
-//    #else
-//    std::printf("not compiled with MAGMA support\n");
-//    raise(SIGTERM);
-//    #endif
-//    return -1;
-//}
-
-//template <>
-//inline void linalg<device_t::GPU>::trmm<ftn_double>(char side,
-//                                                    char uplo,
-//                                                    char transa,
-//                                                    ftn_int m,
-//                                                    ftn_int n,
-//                                                    ftn_double* alpha,
-//                                                    ftn_double* A,
-//                                                    ftn_int lda,
-//                                                    ftn_double* B,
-//                                                    ftn_int ldb)
-//{
-//    assert(_local::is_set_device_id());
-//    gpublas::dtrmm(side, uplo, transa, 'N', m, n, alpha, A, lda, B, ldb, -1);
-//}
-
-//template <>
-//inline void linalg<device_t::GPU>::trmm<ftn_double_complex>(char side,
-//                                                            char uplo,
-//                                                            char transa,
-//                                                            ftn_int m,
-//                                                            ftn_int n,
-//                                                            ftn_double_complex* alpha,
-//                                                            ftn_double_complex* A,
-//                                                            ftn_int lda,
-//                                                            ftn_double_complex* B,
-//                                                            ftn_int ldb)
-//{
-//    assert(_local::is_set_device_id());
-//    gpublas::ztrmm(side, uplo, transa, 'N', m, n, (acc_complex_double_t*)alpha, (acc_complex_double_t*)A, lda,
-//                   (acc_complex_double_t*)B, ldb, -1);
-//}
-//
-//template <>
-//inline void linalg<device_t::GPU>::axpy<ftn_double_complex>(ftn_int n__,
-//                                                            ftn_double_complex const* alpha__,
-//                                                            ftn_double_complex const* x__,
-//                                                            ftn_int incx__,
-//                                                            ftn_double_complex* y__,
-//                                                            ftn_int incy__)
-//{
-//    assert(_local::is_set_device_id());
-//    gpublas::zaxpy(n__, (acc_complex_double_t const*)alpha__, (acc_complex_double_t*)x__, incx__,
-//                   (acc_complex_double_t*)y__, incy__);
-//}
->>>>>>> 2b2e63f6
 #endif // GPU
 
 template <typename T>
