--- conflicted
+++ resolved
@@ -66,13 +66,8 @@
     SLURM_CONSTRAINT: gpu
     SLURM_CPUS_PER_TASK: 12
     SLURM_NTASKS: 1
-<<<<<<< HEAD
     SLURM_TIMELIMIT: "30:00"
-    TEST_COMMAND: ctest -L gpu_serial -V
-=======
-    SLURM_TIMELIMIT: "20:00"
     TEST_COMMAND: ctest -L gpu_serial
->>>>>>> ba7e9322
 
 gpu band parallel:
   extends: .run_tests
@@ -81,13 +76,8 @@
     SLURM_CONSTRAINT: gpu
     SLURM_CPUS_PER_TASK: 3
     SLURM_NTASKS: 4
-<<<<<<< HEAD
     SLURM_TIMELIMIT: "30:00"
-    TEST_COMMAND: ctest -L gpu_band_parallel -V
-=======
-    SLURM_TIMELIMIT: "20:00"
     TEST_COMMAND: ctest -L gpu_band_parallel
->>>>>>> ba7e9322
     USE_MPI: 'YES'
 
 gpu k-point parallel:
@@ -97,13 +87,8 @@
     SLURM_CONSTRAINT: gpu
     SLURM_CPUS_PER_TASK: 3
     SLURM_NTASKS: 4
-<<<<<<< HEAD
     SLURM_TIMELIMIT: "30:00"
-    TEST_COMMAND: ctest -L gpu_k_point_parallel -V
-=======
-    SLURM_TIMELIMIT: "20:00"
     TEST_COMMAND: ctest -L gpu_k_point_parallel
->>>>>>> ba7e9322
     USE_MPI: 'YES'
 
 cpu single:
@@ -114,13 +99,8 @@
     SLURM_CPU_BIND: sockets
     SLURM_CPUS_PER_TASK: 12
     SLURM_NTASKS: 1
-<<<<<<< HEAD
     SLURM_TIMELIMIT: "30:00"
-    TEST_COMMAND: ctest -L cpu_serial -V
-=======
-    SLURM_TIMELIMIT: "20:00"
     TEST_COMMAND: ctest -L cpu_serial
->>>>>>> ba7e9322
 
 cpu band parallel:
   extends: .run_tests
@@ -130,13 +110,8 @@
     SLURM_CPU_BIND: sockets
     SLURM_CPUS_PER_TASK: 3
     SLURM_NTASKS: 4
-<<<<<<< HEAD
     SLURM_TIMELIMIT: "30:00"
-    TEST_COMMAND: ctest -L cpu_band_parallel -V
-=======
-    SLURM_TIMELIMIT: "20:00"
     TEST_COMMAND: ctest -L cpu_band_parallel
->>>>>>> ba7e9322
     USE_MPI: 'YES'
 
 notify_github_success:
