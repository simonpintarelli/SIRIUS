--- conflicted
+++ resolved
@@ -40,17 +40,10 @@
     printf("b.ld() = %i\n", b.ld());
     printf("c.ld() = %i\n", c.ld());
     sirius::Timer t1("gemm_only"); 
-<<<<<<< HEAD
-    blas<cpu>::gemm(transa, 0, M, N, K, a.ptr(), a.ld(), b.ptr(), b.ld(), c.ptr(), c.ld());
-    double tval = t1.stop();
-    printf("execution time (sec) : %12.6f\n", tval);
-    printf("performance (GFlops) : %12.6f\n", 8e-9 * M * N * K / tval);
-=======
     linalg<CPU>::gemm(transa, 0, M, N, K, a.at<CPU>(), a.ld(), b.at<CPU>(), b.ld(), c.at<CPU>(), c.ld());
     t1.stop();
     printf("execution time (sec) : %12.6f\n", t1.value());
     printf("performance (GFlops) : %12.6f\n", 8e-9 * M * N * K / t1.value());
->>>>>>> 53d287f3
 }
 
 #ifdef _TEST_REAL_
