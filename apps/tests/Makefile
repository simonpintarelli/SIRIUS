include ../../make.inc

LIB_SIRIUS = ../../src/libsirius.a

INCLUDE = -I./../../src

.SUFFIXES: .cpp

all: hdf5 allgather mt_function mt_kinetic spline splindex hydrogen read_atom fft fft_t test_mdarray test_xc

hdf5: hdf5.cpp
	$(CXX) $(CXX_OPT) $(INCLUDE) $< $(LIB_SIRIUS) $(LIBS) -o $@
	
allgather: allgather.cpp
	$(CXX) $(CXX_OPT) $(INCLUDE) $< $(LIB_SIRIUS) $(LIBS) -o $@
	
mt_function: mt_function.cpp
	$(CXX) $(CXX_OPT) $(INCLUDE) $< $(LIB_SIRIUS) $(LIBS) -o $@
	
mt_kinetic: mt_kinetic.cpp
	$(CXX) $(CXX_OPT) $(INCLUDE) $< $(LIB_SIRIUS) $(LIBS) -o $@
	
spline: spline.cpp
	$(CXX) $(CXX_OPT) $(INCLUDE) $< $(LIB_SIRIUS) $(LIBS) -o $@

<<<<<<< HEAD
test_zgemm: 
	$(CXX) $(CXX_OPT) $(INCLUDE) test_zgemm.cpp    $(LIB_SIRIUS) $(LIBS) -o test_zgemm
=======
test_zgemm: test_zgemm.cpp
	$(CXX) $(CXX_OPT) $(INCLUDE) $< $(LIB_SIRIUS) $(LIBS) -o $@
>>>>>>> 53d287f3
	
splindex: splindex.cpp
	$(CXX) $(CXX_OPT) $(INCLUDE) $< $(LIB_SIRIUS) $(LIBS) -o $@
	
hydrogen: hydrogen.cpp
	$(CXX) $(CXX_OPT) $(INCLUDE) $< $(LIB_SIRIUS) $(LIBS) -o $@
	
read_atom:
	$(CXX) $(CXX_OPT) $(INCLUDE) read_atom.cpp     $(LIB_SIRIUS) $(LIBS) -o read_atom
	
fft: fft.cpp $(LIB_SIRIUS)
	$(CXX) $(CXX_OPT) $(INCLUDE) fft.cpp           $(LIB_SIRIUS) $(LIBS) -o fft
	
fft_t: fft_t.cpp
	$(CXX) $(CXX_OPT) $(INCLUDE) $< $(LIB_SIRIUS) $(LIBS) -o $@
	
test_mdarray:
	$(CXX) $(CXX_OPT) $(INCLUDE) test_mdarray.cpp  $(LIB_SIRIUS) $(LIBS) -o test_mdarray

test_pstdout:
	$(CXX) $(CXX_OPT) $(INCLUDE) test_pstdout.cpp  $(LIB_SIRIUS) $(LIBS) -o test_pstdout

test_init:
	$(CXX) $(CXX_OPT) $(INCLUDE) test_init.cpp  $(LIB_SIRIUS) $(LIBS) -o test_init

test_init_global:
	$(CXX) $(CXX_OPT) $(INCLUDE) test_init_global.cpp  $(LIB_SIRIUS) $(LIBS) -o test_init_global

test_blacs:
	$(CXX) $(CXX_OPT) $(INCLUDE) test_blacs.cpp  $(LIB_SIRIUS) $(LIBS) -o test_blacs

test_iallgather:
	$(CXX) $(CXX_OPT) $(INCLUDE) test_iallgather.cpp  $(LIB_SIRIUS) $(LIBS) -o test_iallgather

test_diag:
	$(CXX) $(CXX_OPT) $(INCLUDE) test_diag.cpp  $(LIB_SIRIUS) $(LIBS) -o test_diag

test_rank2:
	$(CXX) $(CXX_OPT) $(INCLUDE) test_rank2.cpp  $(LIB_SIRIUS) $(LIBS) -o test_rank2

test_copy_gpu:
	$(CXX) $(CXX_OPT) $(INCLUDE) test_copy_gpu.cpp  $(LIB_SIRIUS) $(LIBS) -o test_copy_gpu

test_gen_eig: test_gen_eig.cpp $(LIB_SIRIUS)
	$(CXX) $(CXX_OPT) $(INCLUDE) test_gen_eig.cpp  $(LIB_SIRIUS) $(LIBS) -o test_gen_eig

test_gpudirect: test_gpudirect.cpp
	$(CXX) $(CXX_OPT) $(INCLUDE) test_gpudirect.cpp  $(LIB_SIRIUS) $(LIBS) -o test_gpudirect

test_allreduce: test_allreduce.cpp $(LIB_SIRIUS)
	$(CXX) $(CXX_OPT) $(INCLUDE) test_allreduce.cpp $(LIB_SIRIUS) $(LIBS) -o test_allreduce

test_linalg: test_linalg.cpp $(LIB_SIRIUS)
	$(CXX) $(CXX_OPT) $(INCLUDE) test_linalg.cpp $(LIB_SIRIUS) $(LIBS) -o $@

test_bcast: test_bcast.cpp $(LIB_SIRIUS)
	$(CXX) $(CXX_OPT) $(INCLUDE) $< $(LIB_SIRIUS) $(LIBS) -o $@

test_zgemm_in_hpsi: test_zgemm_in_hpsi.cpp $(LIB_SIRIUS)
	$(CXX) $(CXX_OPT) $(INCLUDE) $< $(LIB_SIRIUS) $(LIBS) -o $@

test_alltoall: test_alltoall.cpp $(LIB_SIRIUS)
	$(CXX) $(CXX_OPT) $(INCLUDE) $< $(LIB_SIRIUS) $(LIBS) -o $@

test_transpose: test_transpose.cpp $(LIB_SIRIUS)
	$(CXX) $(CXX_OPT) $(INCLUDE) $< $(LIB_SIRIUS) $(LIBS) -o $@

test_fft: test_fft.cpp $(LIB_SIRIUS)
	$(CXX) $(CXX_OPT) $(INCLUDE) $< $(LIB_SIRIUS) $(LIBS) -o $@

test_xc: test_xc.cpp $(LIB_SIRIUS)
	$(CXX) $(CXX_OPT) $(INCLUDE) $< $(LIB_SIRIUS) $(LIBS) -o $@

test_enu: test_enu.cpp $(LIB_SIRIUS)
	$(CXX) $(CXX_OPT) $(INCLUDE) $< $(LIB_SIRIUS) $(LIBS) -o $@

test_bessel: test_bessel.cpp $(LIB_SIRIUS)
	$(CXX) $(CXX_OPT) $(INCLUDE) $< $(LIB_SIRIUS) $(LIBS) -o $@

test_spline: test_spline.cpp $(LIB_SIRIUS)
	$(CXX) $(CXX_OPT) $(INCLUDE) $< $(LIB_SIRIUS) $(LIBS) -o $@

clean:
	rm -rf *.o *.h5 *.txt *.dat *.pdf timers.json out.json splindex hdf5 hydrogen read_atom \
	fft fft1k spline allgather cuda_zgemm mt_function mt_kinetic spline_gpu fft_t test_mdarray \
	test_pstdout test_zgemm test_init test_blacs test_enu test_allreduce test_alltoall test_bcast \
	test_copy_gpu test_diag *dSYM<|MERGE_RESOLUTION|>--- conflicted
+++ resolved
@@ -23,17 +23,12 @@
 spline: spline.cpp
 	$(CXX) $(CXX_OPT) $(INCLUDE) $< $(LIB_SIRIUS) $(LIBS) -o $@
 
-<<<<<<< HEAD
-test_zgemm: 
-	$(CXX) $(CXX_OPT) $(INCLUDE) test_zgemm.cpp    $(LIB_SIRIUS) $(LIBS) -o test_zgemm
-=======
 test_zgemm: test_zgemm.cpp
 	$(CXX) $(CXX_OPT) $(INCLUDE) $< $(LIB_SIRIUS) $(LIBS) -o $@
->>>>>>> 53d287f3
-	
+
 splindex: splindex.cpp
 	$(CXX) $(CXX_OPT) $(INCLUDE) $< $(LIB_SIRIUS) $(LIBS) -o $@
-	
+
 hydrogen: hydrogen.cpp
 	$(CXX) $(CXX_OPT) $(INCLUDE) $< $(LIB_SIRIUS) $(LIBS) -o $@
 	
