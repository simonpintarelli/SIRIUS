#include <pybind11/pybind11.h>
#include <pybind11/numpy.h>
#include <sirius.h>
#include <pybind11/stl.h>
#include <pybind11/operators.h>
#include <pybind11/complex.h>
#include <iostream>
#include <fstream>
#include <string>
#include <vector>
#include <utility>
#include <memory>
#include <stdexcept>
#include <omp.h>
#include <mpi.h>

#include "utils/json.hpp"
#include "Unit_cell/free_atom.hpp"
#include "energy.hpp"
#include "magnetization.hpp"
#include "unit_cell_accessors.hpp"
#include "make_sirius_comm.hpp"

using namespace pybind11::literals;
namespace py = pybind11;
using namespace sirius;
using namespace geometry3d;
using json = nlohmann::json;

using nlohmann::basic_json;

// inspired by: https://github.com/mdcb/python-jsoncpp11/blob/master/extension.cpp
py::object pj_convert(json& node)
{
    switch (node.type()) {
        case json::value_t::null: {
            return py::reinterpret_borrow<py::object>(Py_None);
        }
        case json::value_t::boolean: {
            bool b(node);
            return py::bool_(b);
        }
        case json::value_t::string: {
            std::string s;
            s = static_cast<std::string const&>(node);
            return py::str(s);
        }
        case json::value_t::number_integer: {
            int i(node);
            return py::int_(i);
        }
        case json::value_t::number_unsigned: {
            unsigned int u(node);
            return py::int_(u);
        }
        case json::value_t::number_float: {
            double f(node);
            return py::float_(f);
        }
        case json::value_t::object: {
            py::dict result;
            for (auto it = node.begin(); it != node.end(); ++it) {
                json my_key(it.key());
                result[pj_convert(my_key)] = pj_convert(*it);
            }
            return result;
        }
        case json::value_t::array: {
            py::list result;
            for (auto it = node.begin(); it != node.end(); ++it) {
                result.append(pj_convert(*it));
            }
            return result;
        }
        default: {
            throw std::runtime_error("undefined json value");
            /* make compiler happy */
            return py::reinterpret_borrow<py::object>(Py_None);
        }
    }
}

std::string show_mat(const matrix3d<double>& mat)
{
    std::string str = "[";
    for (int i = 0; i < 2; ++i) {
        str = str + "[" + std::to_string(mat(i, 0)) + "," + std::to_string(mat(i, 1)) + "," +
              std::to_string(mat(i, 2)) + "]" + "\n";
    }
    str = str + "[" + std::to_string(mat(2, 0)) + "," + std::to_string(mat(2, 1)) + "," + std::to_string(mat(2, 2)) +
          "]" + "]";
    return str;
}

template <class T>
std::string show_vec(const vector3d<T>& vec)
{
    std::string str = "[" + std::to_string(vec[0]) + "," + std::to_string(vec[1]) + "," + std::to_string(vec[2]) + "]";
    return str;
}

/* typedefs */
template <typename T>
using matrix_storage_slab = sddk::matrix_storage<T, sddk::matrix_storage_t::slab>;
using complex_double      = std::complex<double>;

PYBIND11_MODULE(py_sirius, m)
{
    // this is needed to be able to pass MPI_Comm from Python->C++
    if (import_mpi4py() < 0)
        return;
    // MPI_Init/Finalize
    int mpi_init_flag;
    MPI_Initialized(&mpi_init_flag);
    if (mpi_init_flag == true) {
        int rank;
        MPI_Comm_rank(MPI_COMM_WORLD, &rank);
        if (rank == 0)
            std::cout << "loading SIRIUS python module, MPI already initialized"
                      << "\n";
        sirius::initialize(false);
    } else {
        sirius::initialize(true);
        int rank;
        MPI_Comm_rank(MPI_COMM_WORLD, &rank);
        if (rank == 0)
            std::cout << "loading SIRIUS python module, initialize MPI"
                      << "\n";
    }
    auto atexit = py::module::import("atexit");
    atexit.attr("register")(py::cpp_function([]() {
        int mpi_finalized_flag;
        MPI_Finalized(&mpi_finalized_flag);
        if (mpi_finalized_flag == true) {
            sirius::finalize(false);
        } else {
            sirius::finalize(
                /* call MPI_Finalize */
                true,
                /* reset device */
                false,
                /* fftw cleanup */
                false);
        }
    }));

    try {
        py::module::import("numpy");
    } catch (...) {
        return;
    }

    m.def("timer_print", &utils::timer::print);
#ifdef __GPU
    m.def("num_devices", &acc::num_devices);
#endif

    py::class_<Parameters_input>(m, "Parameters_input")
        .def(py::init<>())
        .def_readonly("potential_tol", &Parameters_input::potential_tol_)
        .def_readonly("energy_tol", &Parameters_input::energy_tol_)
        .def_readonly("num_dft_iter", &Parameters_input::num_dft_iter_)
        .def_readonly("shiftk", &Parameters_input::shiftk_)
        .def_readonly("ngridk", &Parameters_input::ngridk_);

    py::class_<Mixer_input>(m, "Mixer_input");

    py::class_<Communicator>(m, "Communicator");

    py::class_<Simulation_context>(m, "Simulation_context")
        .def(py::init<>())
        .def(py::init<std::string const&>())
        .def(py::init<std::string const&, Communicator const&>(), py::keep_alive<1, 3>())
        .def("initialize", &Simulation_context::initialize)
        .def("num_bands", py::overload_cast<>(&Simulation_context::num_bands, py::const_))
        .def("num_bands", py::overload_cast<int>(&Simulation_context::num_bands))
        .def("max_occupancy", &Simulation_context::max_occupancy)
        .def("num_fv_states", py::overload_cast<>(&Simulation_context::num_fv_states, py::const_))
        .def("num_spins", &Simulation_context::num_spins)
        .def("set_verbosity", &Simulation_context::set_verbosity)
        .def("create_storage_file", &Simulation_context::create_storage_file)
        .def("processing_unit", &Simulation_context::processing_unit)
        .def("set_processing_unit", py::overload_cast<device_t>(&Simulation_context::set_processing_unit))
        .def("gvec", &Simulation_context::gvec, py::return_value_policy::reference_internal)
        .def("full_potential", &Simulation_context::full_potential)
        .def("hubbard_correction", &Simulation_context::hubbard_correction)
        .def("fft", &Simulation_context::fft, py::return_value_policy::reference_internal)
        .def("unit_cell", py::overload_cast<>(&Simulation_context::unit_cell, py::const_),
             py::return_value_policy::reference)
        .def("pw_cutoff", py::overload_cast<>(&Simulation_context::pw_cutoff, py::const_))
        .def("pw_cutoff", py::overload_cast<double>(&Simulation_context::pw_cutoff))
        .def("gk_cutoff", py::overload_cast<>(&Simulation_context::gk_cutoff, py::const_))
        .def("gk_cutoff", py::overload_cast<double>(&Simulation_context::gk_cutoff))
        .def("aw_cutoff", py::overload_cast<>(&Simulation_context::aw_cutoff, py::const_))
        .def("aw_cutoff", py::overload_cast<double>(&Simulation_context::aw_cutoff))
        .def("parameters_input", py::overload_cast<>(&Simulation_context::parameters_input, py::const_),
             py::return_value_policy::reference)
        .def("num_spin_dims", &Simulation_context::num_spin_dims)
        .def("num_mag_dims", &Simulation_context::num_mag_dims)
        .def("set_gamma_point", &Simulation_context::set_gamma_point)
        .def("update", &Simulation_context::update)
        .def("use_symmetry", py::overload_cast<>(&Simulation_context::use_symmetry, py::const_))
        .def("preferred_memory_t", &Simulation_context::preferred_memory_t)
        .def("mixer_input", &Simulation_context::mixer_input)
        .def("comm", [](Simulation_context& obj) { return make_pycomm(obj.comm()); },
             py::return_value_policy::reference_internal)
        .def("comm_k", [](Simulation_context& obj) { return make_pycomm(obj.comm_k()); },
             py::return_value_policy::reference_internal)
        .def("comm_fft", [](Simulation_context& obj) { return make_pycomm(obj.comm_fft()); },
             py::return_value_policy::reference_internal)
        .def("set_iterative_solver_tolerance", &Simulation_context::set_iterative_solver_tolerance);

    py::class_<Atom>(m, "Atom")
        .def("position", &Atom::position)
        .def("type_id", &Atom::type_id)
        .def("type", &Atom::type, py::return_value_policy::reference)
        .def_property_readonly("label", [](const Atom& obj) { return obj.type().label(); })
        .def("set_position", [](Atom& obj, const std::vector<double>& pos) {
            if (pos.size() != 3)
                throw std::runtime_error("wrong input");
            obj.set_position({pos[0], pos[1], pos[2]});
        });

    py::class_<Atom_type>(m, "Atom_type")
        .def_property_readonly("augment", [](const Atom_type& atype) { return atype.augment(); })
        .def_property_readonly("num_atoms", [](const Atom_type& atype) { return atype.num_atoms(); });

    py::class_<Unit_cell>(m, "Unit_cell")
        //.def("add_atom_type",
        //     static_cast<void (Unit_cell::*)(const std::string, const std::string)>(&Unit_cell::add_atom_type))
        .def("add_atom_type", &Unit_cell::add_atom_type)
        .def("add_atom", py::overload_cast<const std::string, std::vector<double>>(&Unit_cell::add_atom))
        .def("atom", py::overload_cast<int>(&Unit_cell::atom), py::return_value_policy::reference)
        .def("atom_type", py::overload_cast<int>(&Unit_cell::atom_type), py::return_value_policy::reference)
        .def("lattice_vectors", &Unit_cell::lattice_vectors)
        .def(
            "set_lattice_vectors",
            [](Unit_cell& obj, py::buffer l1, py::buffer l2, py::buffer l3) { set_lattice_vectors(obj, l1, l2, l3); },
            "l1"_a, "l2"_a, "l3"_a)
        .def(
            "set_lattice_vectors",
            [](Unit_cell& obj, std::vector<double> l1, std::vector<double> l2, std::vector<double> l3) {
                obj.set_lattice_vectors(vector3d<double>(l1), vector3d<double>(l2), vector3d<double>(l3));
            },
            "l1"_a, "l2"_a, "l3"_a)
        .def("get_symmetry", &Unit_cell::get_symmetry)
        .def("num_electrons", &Unit_cell::num_electrons)
        .def("num_valence_electrons", &Unit_cell::num_valence_electrons)
        .def("reciprocal_lattice_vectors", &Unit_cell::reciprocal_lattice_vectors)
<<<<<<< HEAD
        .def("generate_radial_functions", &Unit_cell::generate_radial_functions)
        .def("min_mt_radius", &Unit_cell::min_mt_radius)
        .def("max_mt_radius", &Unit_cell::max_mt_radius)
        .def("omega", &Unit_cell::omega);
=======
        .def("print_info", &Unit_cell::print_info)
        .def("generate_radial_functions", &Unit_cell::generate_radial_functions);
>>>>>>> 852a8c1e

    py::class_<z_column_descriptor>(m, "z_column_descriptor")
        .def_readwrite("x", &z_column_descriptor::x)
        .def_readwrite("y", &z_column_descriptor::y)
        .def_readwrite("z", &z_column_descriptor::z)
        .def(py::init<int, int, std::vector<int>>());

    py::class_<Gvec>(m, "Gvec")
        .def(py::init<matrix3d<double>, double, bool>())
        .def("num_gvec", &sddk::Gvec::num_gvec)
        .def("count", &sddk::Gvec::count)
        .def("offset", &sddk::Gvec::offset)
        .def("gvec", &sddk::Gvec::gvec)
        .def("gkvec", &sddk::Gvec::gkvec)
        .def("gkvec_cart", &sddk::Gvec::gkvec_cart<index_domain_t::global>)
        .def("num_zcol", &sddk::Gvec::num_zcol)
        .def("gvec_alt",
             [](Gvec& obj, int idx) {
                 vector3d<int> vec(obj.gvec(idx));
                 std::vector<int> retr = {vec[0], vec[1], vec[2]};
                 return retr;
             })
        .def("index_by_gvec",
             [](Gvec& obj, std::vector<int> vec) {
                 vector3d<int> vec3d(vec);
                 return obj.index_by_gvec(vec3d);
             })
        .def("zcol",
             [](Gvec& gvec, int idx) {
                 z_column_descriptor obj(gvec.zcol(idx));
                 py::dict dict("x"_a = obj.x, "y"_a = obj.y, "z"_a = obj.z);
                 return dict;
             })
        .def("index_by_gvec", &Gvec::index_by_gvec);

    py::class_<Gvec_partition>(m, "Gvec_partition");

    py::class_<vector3d<int>>(m, "vector3d_int")
        .def(py::init<std::vector<int>>())
        .def("__call__", [](const vector3d<int>& obj, int x) { return obj[x]; })
        .def("__repr__", [](const vector3d<int>& vec) { return show_vec(vec); })
        .def("__len__", &vector3d<int>::length)
        .def("__array__", [](vector3d<int>& v3d) {
            py::array_t<int> x(3);
            auto r = x.mutable_unchecked<1>();
            r(0)   = v3d[0];
            r(1)   = v3d[1];
            r(2)   = v3d[2];
            return x;
        });

    py::class_<vector3d<double>>(m, "vector3d_double")
        .def(py::init<std::vector<double>>())
        .def("__call__", [](const vector3d<double>& obj, int x) { return obj[x]; })
        .def("__repr__", [](const vector3d<double>& vec) { return show_vec(vec); })
        .def("__array__",
             [](vector3d<double>& v3d) {
                 py::array_t<double> x(3);
                 auto r = x.mutable_unchecked<1>();
                 r(0)   = v3d[0];
                 r(1)   = v3d[1];
                 r(2)   = v3d[2];
                 return x;
             })
        .def("__len__", &vector3d<double>::length)
        .def(py::self - py::self)
        .def(py::self * float())
        .def(py::self + py::self)
        .def(py::init<vector3d<double>>());

    py::class_<matrix3d<double>>(m, "matrix3d")
        .def(py::init<std::vector<std::vector<double>>>())
        .def(py::init<>())
        .def("__call__", [](const matrix3d<double>& obj, int x, int y) { return obj(x, y); })
        .def("__array__",
             [](const matrix3d<double>& mat) {
                 return py::array_t<double>({3, 3}, {3 * sizeof(double), sizeof(double)}, &mat(0, 0));
             },
             py::return_value_policy::reference_internal)
        .def(py::self * py::self)
        .def("__getitem__", [](const matrix3d<double>& obj, int x, int y) { return obj(x, y); })
        .def("__mul__",
             [](const matrix3d<double>& obj, vector3d<double> const& b) {
                 vector3d<double> res = obj * b;
                 return res;
             })
        .def("__repr__", [](const matrix3d<double>& mat) { return show_mat(mat); })
        .def(py::init<matrix3d<double>>())
        .def("det", &matrix3d<double>::det);

    py::class_<Potential>(m, "Potential")
        .def(py::init<Simulation_context&>(), py::keep_alive<1, 2>(), "ctx"_a)
        .def("generate", &Potential::generate)
        .def("symmetrize", &Potential::symmetrize)
        .def("fft_transform", &Potential::fft_transform)
        //.def("allocate", &Potential::allocate)
        .def("save", &Potential::save)
        .def("load", &Potential::load)
        .def("energy_vha", &Potential::energy_vha)
        .def("energy_vxc", &Potential::energy_vxc)
        .def("energy_exc", &Potential::energy_exc)
        .def("PAW_total_energy", &Potential::PAW_total_energy)
        .def("PAW_one_elec_energy", &Potential::PAW_one_elec_energy);

    py::class_<Field4D>(m, "Field4D")
        .def("component", py::overload_cast<int>(&Field4D::component), py::return_value_policy::reference_internal);

    py::class_<Density, Field4D>(m, "Density")
        .def(py::init<Simulation_context&>(), py::keep_alive<1, 2>(), "ctx"_a)
        .def("initial_density", &Density::initial_density)
<<<<<<< HEAD
        //.def("allocate", &Density::allocate)
=======
        .def("allocate", &Density::allocate)
        .def("mixer_init", &Density::mixer_init)
>>>>>>> 852a8c1e
        .def("check_num_electrons", &Density::check_num_electrons)
        .def("fft_transform", &Density::fft_transform)
        .def("mix", &Density::mix)
        .def("symmetrize", &Density::symmetrize)
        .def("symmetrize_density_matrix", &Density::symmetrize_density_matrix)
        .def("generate", &Density::generate, "kpointset"_a, "add_core"_a = true, "transform_to_rg"_a = false)
        .def("generate_paw_loc_density", &Density::generate_paw_loc_density)
        .def("save", &Density::save)
        .def("check_num_electrons", &Density::check_num_electrons)
        .def("load", &Density::load);


    py::class_<Band>(m, "Band")
        .def(py::init<Simulation_context&>())
        .def("initialize_subspace", (void (Band::*)(K_point_set&, Hamiltonian&) const) & Band::initialize_subspace)
        .def("solve", &Band::solve);

    py::class_<DFT_ground_state>(m, "DFT_ground_state")
        .def(py::init<K_point_set&>(), py::keep_alive<1, 2>())
        .def("print_info", &DFT_ground_state::print_info)
        .def("initial_state", &DFT_ground_state::initial_state)
        .def("print_magnetic_moment", &DFT_ground_state::print_magnetic_moment)
        .def("total_energy", &DFT_ground_state::total_energy)
        .def("density", &DFT_ground_state::density, py::return_value_policy::reference)
        .def("find",
             [](DFT_ground_state& dft, double potential_tol, double energy_tol, int num_dft_iter, bool write_state) {
                 json js = dft.find(potential_tol, energy_tol, num_dft_iter, write_state);
                 return pj_convert(js);
             },
             "potential_tol"_a, "energy_tol"_a, "num_dft_iter"_a, "write_state"_a)
        .def("k_point_set", &DFT_ground_state::k_point_set, py::return_value_policy::reference_internal)
        .def("hamiltonian", &DFT_ground_state::hamiltonian, py::return_value_policy::reference_internal)
        .def("potential", &DFT_ground_state::potential, py::return_value_policy::reference_internal)
        .def("forces", &DFT_ground_state::forces, py::return_value_policy::reference_internal)
        .def("stress", &DFT_ground_state::stress, py::return_value_policy::reference_internal)
        .def("update", &DFT_ground_state::update);

    py::class_<K_point>(m, "K_point")
        .def("band_energy", py::overload_cast<int, int>(&K_point::band_energy, py::const_))
        .def_property_readonly("vk", &K_point::vk, py::return_value_policy::copy)
        .def("generate_fv_states", &K_point::generate_fv_states)
        .def("set_band_energy", [](K_point& kpoint, int j, int ispn, double val) { kpoint.band_energy(j, ispn, val); })
        .def("band_energies",
             [](K_point const& kpoint, int ispn) {
                 std::vector<double> energies(kpoint.num_bands());
                 for (int i = 0; i < kpoint.num_bands(); ++i) {
                     energies[i] = kpoint.band_energy(i, ispn);
                 }
                 return energies;
             },
             py::return_value_policy::copy)
        .def("band_occupancy",
             [](K_point const& kpoint, int ispn) {
                 std::vector<double> occ(kpoint.num_bands());
                 for (int i = 0; i < kpoint.num_bands(); ++i) {
                     occ[i] = kpoint.band_occupancy(i, ispn);
                 }
                 return occ;
             })
        .def("set_band_occupancy",
             [](K_point& kpoint, int ispn, const std::vector<double>& fn) {
                 assert(static_cast<int>(fn.size()) == kpoint.num_bands());
                 for (size_t i = 0; i < fn.size(); ++i) {
                     kpoint.band_occupancy(i, ispn, fn[i]);
                 }
             },
             "ispn"_a, "fn"_a)
        .def("gkvec_partition", &K_point::gkvec_partition, py::return_value_policy::reference_internal)
        .def("gkvec", &K_point::gkvec, py::return_value_policy::reference_internal)
        .def("fv_states", &K_point::fv_states, py::return_value_policy::reference_internal)
        .def("ctx", &K_point::ctx, py::return_value_policy::reference_internal)
        .def("weight", &K_point::weight)
        .def("spinor_wave_functions", &K_point::spinor_wave_functions, py::return_value_policy::reference_internal);

    py::class_<K_point_set>(m, "K_point_set")
        .def(py::init<Simulation_context&>(), py::keep_alive<1, 2>())
        .def(py::init<Simulation_context&, std::vector<vector3d<double>>>(), py::keep_alive<1, 2>())
        .def(py::init<Simulation_context&, std::initializer_list<std::initializer_list<double>>>(),
             py::keep_alive<1, 2>())
        .def(py::init<Simulation_context&, vector3d<int>, vector3d<int>, bool>(), py::keep_alive<1, 2>())
        .def(py::init<Simulation_context&, std::vector<int>, std::vector<int>, bool>(), py::keep_alive<1, 2>())
        .def("initialize", &K_point_set::initialize, py::arg("counts") = std::vector<int>{})
        .def("ctx", &K_point_set::ctx, py::return_value_policy::reference_internal)
        .def("unit_cell", &K_point_set::unit_cell, py::return_value_policy::reference_internal)
        .def("_num_kpoints", &K_point_set::num_kpoints)
        .def("size", [](K_point_set& ks) -> int { return ks.spl_num_kpoints().local_size(); })
        .def("energy_fermi", &K_point_set::energy_fermi)
        .def("get_band_energies", &K_point_set::get_band_energies)
        .def("find_band_occupancies", &K_point_set::find_band_occupancies)
        .def("band_gap", &K_point_set::band_gap)
        .def("sync_band_energies", &K_point_set::sync_band_energies)
        .def("sync_band_occupancies", &K_point_set::sync_band_occupancies)
        .def("valence_eval_sum", &K_point_set::valence_eval_sum)
        .def("__contains__", [](K_point_set& ks, int i) { return (i >= 0 && i < ks.spl_num_kpoints().local_size()); })
        .def("__getitem__",
             [](K_point_set& ks, int i) -> K_point& {
                 if (i >= ks.spl_num_kpoints().local_size())
                     throw pybind11::index_error("out of bounds");
                 return *ks[ks.spl_num_kpoints(i)];
             },
             py::return_value_policy::reference_internal)
        .def("__len__", [](K_point_set const& ks) { return ks.spl_num_kpoints().local_size(); })
        .def("add_kpoint",
             [](K_point_set& ks, std::vector<double> v, double weight) { ks.add_kpoint(v.data(), weight); })
        .def("add_kpoint", [](K_point_set& ks, vector3d<double>& v, double weight) { ks.add_kpoint(&v[0], weight); });

    py::class_<Hamiltonian>(m, "Hamiltonian")
        .def(py::init<Simulation_context&, Potential&>(), py::keep_alive<1, 2>())
        .def("potential", &Hamiltonian::potential, py::return_value_policy::reference_internal)
        .def("ctx", &Hamiltonian::ctx, py::return_value_policy::reference_internal)
        .def("on_gpu",
             [](Hamiltonian& hamiltonian) -> bool {
                 const auto& ctx = hamiltonian.ctx();
                 auto pu         = ctx.processing_unit();
                 if (pu == device_t::GPU) {
                     return true;
                 } else {
                     return false;
                 }
             })
        .def("apply_ref",
             [](Hamiltonian& hamiltonian, K_point& kp, Wave_functions& wf_out, Wave_functions& wf, std::shared_ptr<Wave_functions>& swf) {
                 int num_wf = wf.num_wf();
                 int num_sc = wf.num_sc();
                 if (num_wf != wf_out.num_wf() || wf_out.num_sc() != num_sc) {
                     throw std::runtime_error(
                         "Hamiltonian::apply_ref (python bindings): num_sc or num_wf do not match");
                 }
                 #ifdef __GPU
                 auto& ctx = hamiltonian.ctx();
                 if (is_device_memory(ctx.preferred_memory_t())) {
                     auto& mpd = ctx.mem_pool(memory_t::device);
                     for (int ispn = 0; ispn < num_sc; ++ispn) {
                         wf_out.pw_coeffs(ispn).allocate(mpd);
                         wf.pw_coeffs(ispn).allocate(mpd);
                         wf.pw_coeffs(ispn).copy_to(memory_t::device, 0, num_wf);
                     }
                 }
                 #endif
                 /* apply H to all wave functions */
                 int N = 0;
                 int n = num_wf;
                 hamiltonian.prepare();
                 hamiltonian.local_op().prepare(kp.gkvec_partition());
                 hamiltonian.ctx().fft_coarse().prepare(kp.gkvec_partition());
                 kp.beta_projectors().prepare();
                 if (!hamiltonian.ctx().gamma_point()) {
                     for (int ispn = 0; ispn < num_sc; ++ispn) {
                         hamiltonian.apply_h_s<complex_double>(&kp, ispn, N, n, wf, &wf_out, swf.get());
                     }
                 } else {
                     std::cerr << "python module:: H applied at gamma-point\n";
                     for (int ispn = 0; ispn < num_sc; ++ispn) {
                         hamiltonian.apply_h_s<double>(&kp, ispn, N, n, wf, &wf_out, swf.get());
                     }
                 }
                 kp.beta_projectors().dismiss();
                 hamiltonian.local_op().dismiss();
                 hamiltonian.ctx().fft_coarse().dismiss();
                 if (!hamiltonian.ctx().full_potential()) {
                     hamiltonian.dismiss();
                 }
                 #ifdef __GPU
                 if (is_device_memory(ctx.preferred_memory_t())) {
                     for (int ispn = 0; ispn < num_sc; ++ispn)
                         wf_out.pw_coeffs(ispn).copy_to(memory_t::host, 0, n);
                 }
                 #endif // __GPU
             },
             "kpoint"_a, "wf_out"_a, "wf_in"_a, py::arg("swf_out")=nullptr)
        .def("_apply_ref_inner_prepare",
             // must be called BEFORE _apply_ref_inner
             [](Hamiltonian& hamiltonian) { hamiltonian.prepare(); })
        .def("_apply_ref_inner_dismiss",
             // must be called AFTER _apply_ref_inner
             [](Hamiltonian& hamiltonian) {
                 hamiltonian.local_op().dismiss();
                 if (!hamiltonian.ctx().full_potential()) {
                     hamiltonian.dismiss();
                 }
             })
        .def("_apply_ref_inner",
             // this is the same as apply_ref, but skipping hamiltonian.prepare() which will deadlock unless called by
             // all ranks
             [](Hamiltonian& hamiltonian, K_point& kp, Wave_functions& wf_out, Wave_functions& wf, std::shared_ptr<Wave_functions> swf) {
                 int num_wf = wf.num_wf();
                 int num_sc = wf.num_sc();
                 if (num_wf != wf_out.num_wf() || wf_out.num_sc() != num_sc) {
                     throw std::runtime_error(
                         "Hamiltonian::apply_ref (python bindings): num_sc or num_wf do not match");
                 }
                 #ifdef __GPU
                 auto& ctx = hamiltonian.ctx();
                 if (is_device_memory(ctx.preferred_memory_t())) {
                     auto& mpd = ctx.mem_pool(memory_t::device);
                     for (int ispn = 0; ispn < num_sc; ++ispn) {
                         wf_out.pw_coeffs(ispn).allocate(mpd);
                         wf.pw_coeffs(ispn).allocate(mpd);
                         wf.pw_coeffs(ispn).copy_to(memory_t::device, 0, num_wf);
                         if (swf) {
                             swf->pw_coeffs(ispn).allocate(mpd);
                             swf->pw_coeffs(ispn).copy_to(memory_t::device, 0, num_wf);
                         }

                     }
                 }
                 #endif
                 /* apply H to all wave functions */
                 int N = 0;
                 int n = num_wf;
                 hamiltonian.local_op().prepare(kp.gkvec_partition());
                 hamiltonian.ctx().fft_coarse().prepare(kp.gkvec_partition());
                 kp.beta_projectors().prepare();
                 if (!hamiltonian.ctx().gamma_point()) {
                     for (int ispn = 0; ispn < num_sc; ++ispn) {
                         hamiltonian.apply_h_s<complex_double>(&kp, ispn, N, n, wf, &wf_out, swf.get());
                     }
                 } else {
                     std::cerr << "python module:: H applied at gamma-point\n";
                     for (int ispn = 0; ispn < num_sc; ++ispn) {
                         hamiltonian.apply_h_s<double>(&kp, ispn, N, n, wf, &wf_out, swf.get());
                     }
                 }
                 kp.beta_projectors().dismiss();
                 //hamiltonian.local_op().dismiss();
                 hamiltonian.ctx().fft_coarse().dismiss();
                 #ifdef __GPU
                 if (is_device_memory(ctx.preferred_memory_t())) {
                     for (int ispn = 0; ispn < num_sc; ++ispn) {
                         wf_out.pw_coeffs(ispn).copy_to(memory_t::host, 0, n);
                         if(swf) {
                             swf->pw_coeffs(ispn).copy_to(memory_t::host, 0, n);
                         }
                     }
                 }
                 #endif // __GPU
             }, "kpoint"_a, "wf_out"_a, "wf_in"_a, py::arg("swf_out")=nullptr)
        .def("_apply_overlap_inner",
             // this is the same as apply_ref, but skipping hamiltonian.prepare() which will deadlock unless called by
             // all ranks
             [](Hamiltonian& hamiltonian, K_point& kp, Wave_functions& wf_out, Wave_functions& wf) {
                 int num_wf = wf.num_wf();
                 int num_sc = wf.num_sc();
                 if (num_wf != wf_out.num_wf() || wf_out.num_sc() != num_sc) {
                     throw std::runtime_error(
                         "Hamiltonian::apply_s (python bindings): num_sc or num_wf do not match");
                 }
                 #ifdef __GPU
                 auto& ctx = hamiltonian.ctx();
                 if (is_device_memory(ctx.preferred_memory_t())) {
                     auto& mpd = ctx.mem_pool(memory_t::device);
                     for (int ispn = 0; ispn < num_sc; ++ispn) {
                         wf_out.pw_coeffs(ispn).allocate(mpd);
                         wf.pw_coeffs(ispn).allocate(mpd);
                         wf.pw_coeffs(ispn).copy_to(memory_t::device, 0, num_wf);
                     }
                 }
                 #endif
                 // hamiltonian.local_op().prepare(kp.gkvec_partition());
                 // hamiltonian.ctx().fft_coarse().prepare(kp.gkvec_partition());
                 kp.beta_projectors().prepare();
                 if (!hamiltonian.ctx().gamma_point()) {
                     for (int ispn = 0; ispn < num_sc; ++ispn) {
                         hamiltonian.apply_s<complex_double>(&kp, ispn, wf, wf_out);
                     }
                 } else {
                     std::cerr << "python module:: H applied at gamma-point\n";
                     for (int ispn = 0; ispn < num_sc; ++ispn) {
                         hamiltonian.apply_s<double>(&kp, ispn, wf, wf_out);
                     }
                 }
                 kp.beta_projectors().dismiss();
                 //hamiltonian.local_op().dismiss();
                 // hamiltonian.ctx().fft_coarse().dismiss();
                 #ifdef __GPU
                 if (is_device_memory(ctx.preferred_memory_t())) {
                     for (int ispn = 0; ispn < num_sc; ++ispn)
                         wf_out.pw_coeffs(ispn).copy_to(memory_t::host, 0, num_wf);
                 }
                 #endif // __GPU
             }, "kpoint"_a, "wf_out"_a, "wf_in"_a);

    py::class_<Stress>(m, "Stress")
        .def(py::init<Simulation_context&, Density&, Potential&, Hamiltonian&, K_point_set&>())
        .def("calc_stress_total", &Stress::calc_stress_total, py::return_value_policy::reference_internal)
        .def("calc_stress_har", &Stress::calc_stress_har, py::return_value_policy::reference_internal)
        .def("calc_stress_ewald", &Stress::calc_stress_ewald, py::return_value_policy::reference_internal)
        .def("calc_stress_xc", &Stress::calc_stress_xc, py::return_value_policy::reference_internal)
        .def("print_info", &Stress::print_info);

    py::class_<Free_atom>(m, "Free_atom")
        .def(py::init<std::string>())
        .def(py::init<int>())
        .def("ground_state",
             [](Free_atom& atom, double energy_tol, double charge_tol, bool rel) {
                 json js = atom.ground_state(energy_tol, charge_tol, rel);
                 return pj_convert(js);
             })
        .def("radial_grid_points", &Free_atom::radial_grid_points)
        .def("num_atomic_levels", &Free_atom::num_atomic_levels)
        .def("atomic_level",
             [](Free_atom& atom, int idx) {
                 auto level = atom.atomic_level(idx);
                 json js;
                 js["n"]         = level.n;
                 js["l"]         = level.l;
                 js["k"]         = level.k;
                 js["occupancy"] = level.occupancy;
                 js["energy"]    = atom.atomic_level_energy(idx);
                 return pj_convert(js);
             })
        .def("free_atom_electronic_potential", [](Free_atom& atom) { return atom.free_atom_electronic_potential(); })
        .def("free_atom_wave_function", [](Free_atom& atom, int idx) { return atom.free_atom_wave_function(idx); })
        .def("free_atom_wave_function_x", [](Free_atom& atom, int idx) { return atom.free_atom_wave_function_x(idx); })
        .def("free_atom_wave_function_x_deriv",
             [](Free_atom& atom, int idx) { return atom.free_atom_wave_function_x_deriv(idx); })
        .def("free_atom_wave_function_residual",
             [](Free_atom& atom, int idx) { return atom.free_atom_wave_function_residual(idx); });

    py::class_<Force>(m, "Force")
        .def(py::init<Simulation_context&, Density&, Potential&, Hamiltonian&, K_point_set&>())
        .def("calc_forces_total", &Force::calc_forces_total, py::return_value_policy::reference_internal)
        .def_property_readonly("ewald", &Force::forces_ewald)
        .def_property_readonly("hubbard", &Force::forces_hubbard)
        .def_property_readonly("vloc", &Force::forces_vloc)
        .def_property_readonly("nonloc", &Force::forces_nonloc)
        .def_property_readonly("core", &Force::forces_core)
        .def_property_readonly("scf_corr", &Force::forces_scf_corr)
        .def_property_readonly("us", &Force::forces_us)
        .def_property_readonly("total", &Force::forces_total)
        .def("print_info", &Force::print_info);

    py::class_<matrix_storage_slab<complex_double>>(m, "MatrixStorageSlabC")
        .def("is_remapped", &matrix_storage_slab<complex_double>::is_remapped)
        .def("prime", py::overload_cast<>(&matrix_storage_slab<complex_double>::prime),
             py::return_value_policy::reference_internal);

    py::class_<mdarray<complex_double, 1>>(m, "mdarray1c")
        .def("on_device", &mdarray<complex_double, 1>::on_device)
        .def("copy_to_host", [](mdarray<complex_double, 1>& mdarray) { mdarray.copy_to(memory_t::host); })
        .def("__array__", [](py::object& obj) {
                            mdarray<complex_double, 1>& arr = obj.cast<mdarray<complex_double, 1>&>();
                            int nrows                       = arr.size(0);
                            return py::array_t<complex_double>({nrows},
                                                               {1 * sizeof(complex_double)},
                                                               arr.at(memory_t::host), obj);
                          });

    py::class_<mdarray<double, 1>>(m, "mdarray1r")
        .def("on_device", &mdarray<double, 1>::on_device)
        .def("copy_to_host", [](mdarray<double, 1>& mdarray) { mdarray.copy_to(memory_t::host); })
        .def("__array__", [](py::object& obj) {
                            mdarray<double, 1>& arr = obj.cast<mdarray<double, 1>&>();
                            int nrows                       = arr.size(0);
                            return py::array_t<double>({nrows},
                              {1 * sizeof(double)},
                                                               arr.at(memory_t::host), obj);
                          });

    py::class_<mdarray<complex_double, 2>>(m, "mdarray2c")
        .def("on_device", &mdarray<complex_double, 2>::on_device)
        .def("copy_to_host", [](mdarray<complex_double, 2>& mdarray) { mdarray.copy_to(memory_t::host); })
        .def("__array__", [](py::object& obj) {
            mdarray<complex_double, 2>& arr = obj.cast<mdarray<complex_double, 2>&>();
            int nrows                       = arr.size(0);
            int ncols                       = arr.size(1);
            return py::array_t<complex_double>({nrows, ncols},
                                               {1 * sizeof(complex_double), nrows * sizeof(complex_double)},
                                               arr.at(memory_t::host), obj);
        });

    py::class_<dmatrix<complex_double>, mdarray<complex_double, 2>>(m, "dmatrix");

    py::class_<mdarray<double, 2>>(m, "mdarray2")
        .def("on_device", &mdarray<double, 2>::on_device)
        .def("copy_to_host", [](mdarray<double, 2>& mdarray) { mdarray.copy_to(memory_t::host, 0, mdarray.size(1)); })
        .def("__array__", [](py::object& obj) {
            mdarray<double, 2>& arr = obj.cast<mdarray<double, 2>&>();
            int nrows               = arr.size(0);
            int ncols               = arr.size(1);
            return py::array_t<double>({nrows, ncols}, {1 * sizeof(double), nrows * sizeof(double)},
                                       arr.at(memory_t::host), obj);
        });

    py::enum_<sddk::device_t>(m, "DeviceEnum").value("CPU", sddk::device_t::CPU).value("GPU", sddk::device_t::GPU);

    py::enum_<sddk::memory_t>(m, "MemoryEnum").value("device", memory_t::device).value("host", memory_t::host);

    // use std::shared_ptr as holder type, this required by Hamiltonian.apply_ref, apply_ref_inner
    py::class_<Wave_functions, std::shared_ptr<Wave_functions>>(m, "Wave_functions")
        .def(py::init<Gvec_partition const&, int, memory_t, int>(), "gvecp"_a, "num_wf"_a, "mem"_a, "num_sc"_a)
        .def("num_sc", &Wave_functions::num_sc)
        .def("num_wf", &Wave_functions::num_wf)
        .def("has_mt", &Wave_functions::has_mt)
        .def("zero_pw", &Wave_functions::zero_pw)
        .def("preferred_memory_t", py::overload_cast<>(&Wave_functions::preferred_memory_t, py::const_))
        .def("pw_coeffs",
             [](py::object& obj, int i) -> py::array_t<complex_double> {
                 Wave_functions& wf   = obj.cast<Wave_functions&>();
                 auto& matrix_storage = wf.pw_coeffs(i);
                 int nrows            = matrix_storage.prime().size(0);
                 int ncols            = matrix_storage.prime().size(1);
                 /* return underlying data as numpy.ndarray view */
                 return py::array_t<complex_double>({nrows, ncols},
                                                    {1 * sizeof(complex_double), nrows * sizeof(complex_double)},
                                                    matrix_storage.prime().at(memory_t::host), obj);
             },
             py::keep_alive<0, 1>())
        .def("copy_to_gpu",
             [](Wave_functions& wf) {
                 /* is_on_device -> true if all internal storage is allocated on device */
                 bool is_on_device = true;
                 for (int i = 0; i < wf.num_sc(); ++i) {
                     is_on_device = is_on_device && wf.pw_coeffs(i).prime().on_device();
                 }
                 if (!is_on_device) {
                     for (int ispn = 0; ispn < wf.num_sc(); ispn++) {
                         wf.pw_coeffs(ispn).prime().allocate(memory_t::device);
                     }
                 }
                 for (int ispn = 0; ispn < wf.num_sc(); ispn++) {
                     wf.copy_to(spin_idx(ispn), memory_t::device, 0, wf.num_wf());
                 }
             })
        .def("copy_to_cpu",
             [](Wave_functions& wf) {
                 /* is_on_device -> true if all internal storage is allocated on device */
                 bool is_on_device = true;
                 for (int i = 0; i < wf.num_sc(); ++i) {
                     is_on_device = is_on_device && wf.pw_coeffs(i).prime().on_device();
                 }
                 if (!is_on_device) {
                 } else {
                     for (int ispn = 0; ispn < wf.num_sc(); ispn++) {
                         wf.copy_to(spin_idx(ispn), memory_t::host, 0, wf.num_wf());
                     }
                 }
             })
        .def("allocated_on_device",
             [](Wave_functions& wf) {
                 bool is_on_device = true;
                 for (int i = 0; i < wf.num_sc(); ++i) {
                     is_on_device = is_on_device && wf.pw_coeffs(i).prime().on_device();
                 }
                 return is_on_device;
             })
        .def("pw_coeffs_obj", py::overload_cast<int>(&Wave_functions::pw_coeffs, py::const_),
             py::return_value_policy::reference_internal);

    py::class_<Smooth_periodic_function<complex_double>>(m, "CSmooth_periodic_function")
        .def("pw", &Smooth_periodic_function<complex_double>::pw_array, py::return_value_policy::reference_internal)
        .def("rg", &Smooth_periodic_function<complex_double>::rg_array, py::return_value_policy::reference_internal);

    py::class_<Smooth_periodic_function<double>>(m, "RSmooth_periodic_function")
        .def("pw", &Smooth_periodic_function<double>::pw_array, py::return_value_policy::reference_internal)
        .def("rg", &Smooth_periodic_function<double>::rg_array, py::return_value_policy::reference_internal);

    py::class_<Periodic_function<double>, Smooth_periodic_function<double>>(m, "RPeriodic_function");

    m.def("ewald_energy", &ewald_energy);
    m.def("set_atom_positions", &set_atom_positions);
    m.def("atom_positions", &atom_positions);
    m.def("energy_bxc", &energy_bxc);
    m.def("omp_set_num_threads", &omp_set_num_threads);
    m.def("omp_get_num_threads", &omp_get_num_threads);
    m.def("make_sirius_comm", &make_sirius_comm);
    m.def("make_pycomm", &make_pycomm);
    m.def("magnetization", &magnetization);
}<|MERGE_RESOLUTION|>--- conflicted
+++ resolved
@@ -247,15 +247,11 @@
         .def("num_electrons", &Unit_cell::num_electrons)
         .def("num_valence_electrons", &Unit_cell::num_valence_electrons)
         .def("reciprocal_lattice_vectors", &Unit_cell::reciprocal_lattice_vectors)
-<<<<<<< HEAD
         .def("generate_radial_functions", &Unit_cell::generate_radial_functions)
         .def("min_mt_radius", &Unit_cell::min_mt_radius)
         .def("max_mt_radius", &Unit_cell::max_mt_radius)
         .def("omega", &Unit_cell::omega);
-=======
-        .def("print_info", &Unit_cell::print_info)
-        .def("generate_radial_functions", &Unit_cell::generate_radial_functions);
->>>>>>> 852a8c1e
+        .def("print_info", &Unit_cell::print_info);
 
     py::class_<z_column_descriptor>(m, "z_column_descriptor")
         .def_readwrite("x", &z_column_descriptor::x)
@@ -366,12 +362,8 @@
     py::class_<Density, Field4D>(m, "Density")
         .def(py::init<Simulation_context&>(), py::keep_alive<1, 2>(), "ctx"_a)
         .def("initial_density", &Density::initial_density)
-<<<<<<< HEAD
         //.def("allocate", &Density::allocate)
-=======
-        .def("allocate", &Density::allocate)
         .def("mixer_init", &Density::mixer_init)
->>>>>>> 852a8c1e
         .def("check_num_electrons", &Density::check_num_electrons)
         .def("fft_transform", &Density::fft_transform)
         .def("mix", &Density::mix)
